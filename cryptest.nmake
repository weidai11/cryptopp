# cryptest.nmake - written and placed in public domain by Jeffrey Walton.
#                  Copyright assigned to the Crypto++ project.

# This makefile is used for testing and building cryptlib.lib and cryptest.exe under nmake. Open a
#   Visual Studio Developer Prompt and then run "nmake /f cryptest.nmake". The build procedure will
#   reveal not-so-readily-apparent problems under Microsoft ARM and Metro UI apps.

# The makefile is not intended for production use, though it may be used as a starting point.
#   For example, you can add switches like /MT and /MTd for dynamic runtime linking against
#   the Microsoft C++ Runtime libraries. If you are building for Windows Phone or Windows Store, then
#   you probably want to remove /D_MBCS. The resulting cryptlib.lib may be suitable as a starting
#   point for a DLL project using Crypto++.

# You must also add /DCRYPTOPP_DEBUG or /DDEBUG if you want a debug build with the library's assert.
#   The library moved from Posix NDEBUG and assert() to CRYPTOPP_ASSERT at 5.6.5 due to CVE-2016-7420.
#   CRYPTOPP_ASSERT has the additional benefit of using DebugBreak(), and the  program does not crash
#   while you are debugging it like would happen with Posix assert().

# The list of LIB_SRCS and TEST_SRCS was generated under Linux with "make sources". The list of
#   LIB_OBJS and TEST_OBJS was generated under Linux with "make sources | sed 's|.cpp|.obj|g'".
#   The order of the firt three object files are significant. See C++ Static Initialization Order
#   Fisaco on the Crypto++ wiki for details.

# You are free to add and remove files to the list. For example, you can remove rdrand.asm
#   build it using NASM, and then include the NASM object file rdrand_x86.obj or rdrand_x64.obj.

###########################################################################################

# To test debug builds, use the following CXXFLAGS:
#   - /DDEBUG /D_DEBUG /Oi /Oy- /Od
# To test release builds, use the following CXXFLAGS:
#   - /DNDEBUG /D_NDEBUG /Oi /Oy /O2
# To test with static C++ runtime linking, use the following CXXFLAGS (default below):
#   - /MT (release) or /MTd (debug)
# To test with dynamic C++ runtime linking, use the following CXXFLAGS:
#   - /MD (release) or /MDd (debug)
# To test Desktop app, use the following CXXFLAGS:
#   - /DWINAPI_FAMILY=WINAPI_FAMILY_DESKTOP_APP
# To test Windows Store app, use the following CXXFLAGS:
#   - /DWINAPI_FAMILY=WINAPI_FAMILY_APP
# To test Windows Phone, use the following CXXFLAGS:
#   - /DWINAPI_FAMILY=WINAPI_FAMILY_PHONE_APP
# To test Surface RT (ARM tablet), use the following CXXFLAGS:
#   - /D_ARM_WINAPI_PARTITION_DESKTOP_SDK_AVAILABLE=1 /DWINAPI_FAMILY=WINAPI_FAMILY_DESKTOP_APP

###########################################################################################

# If you use 'make sources' from Linux makefile, then add 'winpipes.cpp'. Platform specific
#  classes, like 'rdrand.cpp', should not be included. Add them under the X86 and X64 rules.

<<<<<<< HEAD
LIB_SRCS = cryptlib.cpp cpu.cpp integer.cpp 3way.cpp adler32.cpp algebra.cpp algparam.cpp arc4.cpp aria-simd.cpp aria.cpp ariatab.cpp asn.cpp authenc.cpp base32.cpp base64.cpp basecode.cpp bfinit.cpp blake2-simd.cpp blake2.cpp blowfish.cpp blumshub.cpp camellia.cpp cast.cpp casts.cpp cbcmac.cpp ccm.cpp chacha.cpp channels.cpp cmac.cpp crc-simd.cpp crc.cpp default.cpp des.cpp dessp.cpp dh.cpp dh2.cpp dll.cpp dsa.cpp eax.cpp ec2n.cpp eccrypto.cpp ecp.cpp elgamal.cpp emsa2.cpp eprecomp.cpp esign.cpp files.cpp filters.cpp fips140.cpp fipstest.cpp gcm-simd.cpp gcm.cpp gf256.cpp gf2_32.cpp gf2n.cpp gfpcrypt.cpp gost.cpp gzip.cpp hex.cpp hmac.cpp hrtimer.cpp ida.cpp idea.cpp iterhash.cpp kalyna.cpp kalynatab.cpp keccak.cpp luc.cpp mars.cpp marss.cpp md2.cpp md4.cpp md5.cpp misc.cpp modes.cpp mqueue.cpp mqv.cpp nbtheory.cpp neon.cpp network.cpp oaep.cpp ospstore.cpp osrng.cpp panama.cpp pkcspad.cpp poly1305.cpp polynomi.cpp pssr.cpp pubkey.cpp queue.cpp rabin.cpp randpool.cpp rc2.cpp rc5.cpp rc6.cpp rdrand.cpp rdtables.cpp rijndael.cpp rijndael-simd.cpp ripemd.cpp rng.cpp rsa.cpp rw.cpp safer.cpp salsa.cpp seal.cpp seed.cpp serpent.cpp sha-simd.cpp sha.cpp sha3.cpp shacal2.cpp shark.cpp sharkbox.cpp skipjack.cpp socketft.cpp sosemanuk.cpp square.cpp squaretb.cpp strciphr.cpp tea.cpp tftables.cpp threefish.cpp tiger.cpp tigertab.cpp trdlocal.cpp ttmac.cpp twofish.cpp vmac.cpp wait.cpp wake.cpp whrlpool.cpp winpipes.cpp xtr.cpp xtrcrypt.cpp zdeflate.cpp zinflate.cpp zlib.cpp

LIB_OBJS =  cryptlib.obj cpu.obj integer.obj 3way.obj adler32.obj algebra.obj algparam.obj arc4.obj aria-simd.obj aria.obj ariatab.obj asn.obj authenc.obj base32.obj base64.obj basecode.obj bfinit.obj blake2-simd.obj blake2.obj blowfish.obj blumshub.obj camellia.obj cast.obj casts.obj cbcmac.obj ccm.obj chacha.obj channels.obj cmac.obj crc-simd.obj crc.obj default.obj des.obj dessp.obj dh.obj dh2.obj dll.obj dsa.obj eax.obj ec2n.obj eccrypto.obj ecp.obj elgamal.obj emsa2.obj eprecomp.obj esign.obj files.obj filters.obj fips140.obj fipstest.obj gcm-simd.obj gcm.obj gf256.obj gf2_32.obj gf2n.obj gfpcrypt.obj gost.obj gzip.obj hex.obj hmac.obj hrtimer.obj ida.obj idea.obj iterhash.obj kalyna.obj kalynatab.obj keccak.obj luc.obj mars.obj marss.obj md2.obj md4.obj md5.obj misc.obj modes.obj mqueue.obj mqv.obj nbtheory.obj neon.obj network.obj oaep.obj ospstore.obj osrng.obj panama.obj pkcspad.obj poly1305.obj polynomi.obj pssr.obj pubkey.obj queue.obj rabin.obj randpool.obj rc2.obj rc5.obj rc6.obj rdrand.obj rdtables.obj rijndael.obj rijndael-simd.obj ripemd.obj rng.obj rsa.obj rw.obj safer.obj salsa.obj seal.obj seed.obj serpent.obj sha-simd.obj sha.obj sha3.obj shacal2.obj shark.obj sharkbox.obj skipjack.obj socketft.obj sosemanuk.obj square.obj squaretb.obj strciphr.obj tea.obj tftables.obj threefish.obj tiger.obj tigertab.obj trdlocal.obj ttmac.obj twofish.obj vmac.obj wait.obj wake.obj whrlpool.obj winpipes.obj xtr.obj xtrcrypt.obj zdeflate.obj zinflate.obj zlib.obj
=======
LIB_SRCS = cryptlib.cpp cpu.cpp integer.cpp 3way.cpp adler32.cpp algebra.cpp algparam.cpp arc4.cpp aria.cpp asn.cpp authenc.cpp base32.cpp base64.cpp basecode.cpp bfinit.cpp blake2.cpp blowfish.cpp blumshub.cpp camellia.cpp cast.cpp casts.cpp cbcmac.cpp ccm.cpp chacha.cpp channels.cpp cmac.cpp crc.cpp default.cpp des.cpp dessp.cpp dh.cpp dh2.cpp dll.cpp dsa.cpp eax.cpp ec2n.cpp eccrypto.cpp ecp.cpp elgamal.cpp emsa2.cpp eprecomp.cpp esign.cpp files.cpp filters.cpp fips140.cpp fipstest.cpp gcm.cpp gf256.cpp gf2_32.cpp gf2n.cpp gfpcrypt.cpp gost.cpp gzip.cpp hex.cpp hmac.cpp hrtimer.cpp ida.cpp idea.cpp iterhash.cpp kalyna.cpp kalynatab.cpp keccak.cpp luc.cpp mars.cpp marss.cpp md2.cpp md4.cpp md5.cpp misc.cpp modes.cpp mqueue.cpp mqv.cpp nbtheory.cpp network.cpp oaep.cpp osrng.cpp panama.cpp pkcspad.cpp poly1305.cpp polynomi.cpp pssr.cpp pubkey.cpp queue.cpp rabin.cpp randpool.cpp rc2.cpp rc5.cpp rc6.cpp rdrand.cpp rdtables.cpp rijndael.cpp ripemd.cpp rng.cpp rsa.cpp rw.cpp safer.cpp salsa.cpp seal.cpp seed.cpp serpent.cpp sha.cpp sha3.cpp shacal2.cpp shark.cpp sharkbox.cpp skipjack.cpp socketft.cpp sosemanuk.cpp square.cpp squaretb.cpp strciphr.cpp tea.cpp tftables.cpp threefish.cpp tiger.cpp tigertab.cpp trdlocal.cpp ttmac.cpp twofish.cpp vmac.cpp wait.cpp wake.cpp whrlpool.cpp winpipes.cpp xtr.cpp xtrcrypt.cpp zdeflate.cpp zinflate.cpp zlib.cpp

LIB_OBJS =  cryptlib.obj cpu.obj integer.obj 3way.obj adler32.obj algebra.obj algparam.obj arc4.obj aria.obj asn.obj authenc.obj base32.obj base64.obj basecode.obj bfinit.obj blake2.obj blowfish.obj blumshub.obj camellia.obj cast.obj casts.obj cbcmac.obj ccm.obj chacha.obj channels.obj cmac.obj crc.obj default.obj des.obj dessp.obj dh.obj dh2.obj dll.obj dsa.obj eax.obj ec2n.obj eccrypto.obj ecp.obj elgamal.obj emsa2.obj eprecomp.obj esign.obj files.obj filters.obj fips140.obj fipstest.obj gcm.obj gf256.obj gf2_32.obj gf2n.obj gfpcrypt.obj gost.obj gzip.obj hex.obj hmac.obj hrtimer.obj ida.obj idea.obj iterhash.obj kalyna.obj kalynatab.obj keccak.obj luc.obj mars.obj marss.obj md2.obj md4.obj md5.obj misc.obj modes.obj mqueue.obj mqv.obj nbtheory.obj network.obj oaep.obj osrng.obj panama.obj pkcspad.obj poly1305.obj polynomi.obj pssr.obj pubkey.obj queue.obj rabin.obj randpool.obj rc2.obj rc5.obj rc6.obj rdrand.obj rdtables.obj rijndael.obj ripemd.obj rng.obj rsa.obj rw.obj safer.obj salsa.obj seal.obj seed.obj serpent.obj sha.obj sha3.obj shacal2.obj shark.obj sharkbox.obj skipjack.obj socketft.obj sosemanuk.obj square.obj squaretb.obj strciphr.obj tea.obj tftables.obj threefish.obj tiger.obj tigertab.obj trdlocal.obj ttmac.obj twofish.obj vmac.obj wait.obj wake.obj whrlpool.obj winpipes.obj xtr.obj xtrcrypt.obj zdeflate.obj zinflate.obj zlib.obj
>>>>>>> 659b4710

TEST_SRCS = bench1.cpp bench2.cpp test.cpp validat0.cpp validat1.cpp validat2.cpp validat3.cpp datatest.cpp regtest1.cpp regtest2.cpp regtest3.cpp fipsalgt.cpp dlltest.cpp fipstest.cpp

TEST_OBJS = bench1.obj bench2.obj test.obj validat0.obj validat1.obj validat2.obj validat3.obj datatest.obj regtest1.obj regtest2.obj regtest3.obj fipsalgt.obj dlltest.obj fipstest.obj

CXX = cl.exe
LD = link.exe
AR = lib.exe
RM = del.exe

CXXFLAGS = /nologo /W4 /wd4511 /wd4156 /D_MBCS /Zi /TP /GR /EHsc
LDFLAGS = /nologo /SUBSYSTEM:CONSOLE
ARFLAGS = /nologo
LDLIBS =

# Debug build
# CXXFLAGS = $(CXXFLAGS) /DDEBUG /D_DEBUG /Oi /Oy- /Od /MTd
# Release build
CXXFLAGS = $(CXXFLAGS) /DNDEBUG /D_NDEBUG /Oi /Oy /O2 /MT

# Attempt to detect when <sdkddkver.h> and <winapifamily.h> are available
#   http://stackoverflow.com/q/40577415 ?
!IF "$(WINDOWSSDKDIR)" != "" || "$(WINDOWSSDKLIBVERSION)" != ""
CXXFLAGS = $(CXXFLAGS) /FI sdkddkver.h
!ENDIF
!IF "$(WINDOWSPHONEKITDIR)" != "" || "$(UNIVERSALCRTSDKDIR)" != "" || "$(UCRTVERSION)" != ""
CXXFLAGS = $(CXXFLAGS) /FI winapifamily.h
!ELSEIF "$(PLATFORM)" == "ARM" || "$(PLATFORM)" == "arm" || "$(PLATFORM)" == "ARM64" || "$(PLATFORM)" == "arm64"
CXXFLAGS = $(CXXFLAGS) /FI winapifamily.h
!ENDIF

# Check for empty Platform and Processor
!IF "$(PLATFORM)" == ""
!IF "$(PROCESSOR_ARCHITECTURE)" == "x86"
PLATFORM = x86
!ELSEIF "$(PROCESSOR_ARCHITECTURE)" == "x64" || "$(PROCESSOR_ARCHITECTURE)" == "AMD64"
PLATFORM = x64
!ELSE
!ERROR "Unknown platform"
!ENDIF
!ENDIF

!MESSAGE
!MESSAGE ******************************
!MESSAGE Platform is $(PLATFORM)
!MESSAGE ******************************
!MESSAGE

!IF "$(PLATFORM)" == "x86" || "$(PLATFORM)" == "X86"
# CXXFLAGS = $(CXXFLAGS) /arch:SSE2
# CXXFLAGS = $(CXXFLAGS) /DWINAPI_FAMILY=WINAPI_FAMILY_DESKTOP_APP
# CXXFLAGS = $(CXXFLAGS) /DWINAPI_FAMILY=WINAPI_FAMILY_APP
AS = ml.exe
ASFLAGS = /nologo /D_M_X86 /W3 /Cx /Zi /safeseh
LIB_SRCS = $(LIB_SRCS) rdrand.cpp rdrand.asm
LIB_OBJS = $(LIB_OBJS) rdrand.obj rdrand-x86.obj
LDFLAGS = $(LDFLAGS) /MACHINE:X86
LDLIBS = $(LDLIBS) ws2_32.lib kernel32.lib
!ENDIF

# May need $(VCINSTALLDIR)\bin\amd64\ml64.exe
!IF "$(PLATFORM)" == "x64" || "$(PLATFORM)" == "X64" || "$(PLATFORM)" == "amd64"
# CXXFLAGS = $(CXXFLAGS) /arch:AVX2
# CXXFLAGS = $(CXXFLAGS) /DWINAPI_FAMILY=WINAPI_FAMILY_DESKTOP_APP
# CXXFLAGS = $(CXXFLAGS) /DWINAPI_FAMILY=WINAPI_FAMILY_APP
AS = ml64.exe
ASFLAGS = /nologo /D_M_X64 /W3 /Cx /Zi
LIB_SRCS = $(LIB_SRCS) rdrand.cpp rdrand.asm
LIB_OBJS = $(LIB_OBJS) rdrand.obj rdrand-x64.obj x64masm.obj x64dll.obj
LDFLAGS = $(LDFLAGS) /MACHINE:X64
LDLIBS = $(LDLIBS) ws2_32.lib kernel32.lib
!ENDIF

# We still don't know what we need for ARM64 on Windows. ARM64 and arm64 may be incorrect
!IF "$(PLATFORM)" == "ARM" || "$(PLATFORM)" == "arm" || "$(PLATFORM)" == "ARM64" || "$(PLATFORM)" == "arm64"
# CXXFLAGS = $(CXXFLAGS) /D_ARM_WINAPI_PARTITION_DESKTOP_SDK_AVAILABLE=1 /DWINAPI_FAMILY=WINAPI_FAMILY_DESKTOP_APP
CXXFLAGS = $(CXXFLAGS) /DWINAPI_FAMILY=WINAPI_FAMILY_PHONE_APP
LIB_SRCS = $(LIB_SRCS) neon.cpp
LIB_OBJS = $(LIB_OBJS) neon.obj
# CXXFLAGS = $(CXXFLAGS) /DWINAPI_FAMILY=WINAPI_FAMILY_APP
# LDLIBS = $(LDLIBS) ws2_32.lib
!ENDIF

all: cryptest.exe

cryptest.exe: pch.pch cryptlib.lib $(TEST_OBJS)
	$(LD) $(LDFLAGS) $(TEST_OBJS) cryptlib.lib $(LDLIBS) /out:$@

cryptlib.lib: $(LIB_OBJS)
	$(AR) $(ARFLAGS) $(LIB_OBJS) /out:$@

clean:
	$(RM) /F /Q pch.pch $(LIB_OBJS) pch.obj rdrand-x86.obj rdrand-x64.obj x64masm.obj x64dll.obj cryptlib.lib $(TEST_OBJS) cryptest.exe *.pdb

# Precompiled header
pch.pch: pch.h pch.cpp
	$(CXX) $(CXXFLAGS) /Yc"pch.h" /Fp"pch.pch" /c pch.cpp

# No precompiled headers
iterhash.obj:
	$(CXX) $(CXXFLAGS) /Y- /c iterhash.cpp
dll.obj:
	$(CXX) $(CXXFLAGS) /Y- /c dll.cpp
rdrand.obj:
	$(CXX) $(CXXFLAGS) /c rdrand.cpp

# Built for x86/x64
rdrand-x86.obj:
	$(AS) $(ASFLAGS) /Fo rdrand-x86.obj /c rdrand.asm
rdrand-x64.obj:
	$(AS) $(ASFLAGS) /Fo rdrand-x64.obj /c rdrand.asm
x64masm.obj:
	$(AS) $(ASFLAGS) /Fo x64masm.obj /c x64masm.asm
x64dll.obj:
	$(AS) $(ASFLAGS) /Fo x64dll.obj /c x64dll.asm

.cpp.obj:
	$(CXX) $(CXXFLAGS) /c $<

.asm.obj:
	$(AS) $(ASFLAGS) /c $<
<|MERGE_RESOLUTION|>--- conflicted
+++ resolved
@@ -1,180 +1,174 @@
-# cryptest.nmake - written and placed in public domain by Jeffrey Walton.
-#                  Copyright assigned to the Crypto++ project.
-
-# This makefile is used for testing and building cryptlib.lib and cryptest.exe under nmake. Open a
-#   Visual Studio Developer Prompt and then run "nmake /f cryptest.nmake". The build procedure will
-#   reveal not-so-readily-apparent problems under Microsoft ARM and Metro UI apps.
-
-# The makefile is not intended for production use, though it may be used as a starting point.
-#   For example, you can add switches like /MT and /MTd for dynamic runtime linking against
-#   the Microsoft C++ Runtime libraries. If you are building for Windows Phone or Windows Store, then
-#   you probably want to remove /D_MBCS. The resulting cryptlib.lib may be suitable as a starting
-#   point for a DLL project using Crypto++.
-
-# You must also add /DCRYPTOPP_DEBUG or /DDEBUG if you want a debug build with the library's assert.
-#   The library moved from Posix NDEBUG and assert() to CRYPTOPP_ASSERT at 5.6.5 due to CVE-2016-7420.
-#   CRYPTOPP_ASSERT has the additional benefit of using DebugBreak(), and the  program does not crash
-#   while you are debugging it like would happen with Posix assert().
-
-# The list of LIB_SRCS and TEST_SRCS was generated under Linux with "make sources". The list of
-#   LIB_OBJS and TEST_OBJS was generated under Linux with "make sources | sed 's|.cpp|.obj|g'".
-#   The order of the firt three object files are significant. See C++ Static Initialization Order
-#   Fisaco on the Crypto++ wiki for details.
-
-# You are free to add and remove files to the list. For example, you can remove rdrand.asm
-#   build it using NASM, and then include the NASM object file rdrand_x86.obj or rdrand_x64.obj.
-
-###########################################################################################
-
-# To test debug builds, use the following CXXFLAGS:
-#   - /DDEBUG /D_DEBUG /Oi /Oy- /Od
-# To test release builds, use the following CXXFLAGS:
-#   - /DNDEBUG /D_NDEBUG /Oi /Oy /O2
-# To test with static C++ runtime linking, use the following CXXFLAGS (default below):
-#   - /MT (release) or /MTd (debug)
-# To test with dynamic C++ runtime linking, use the following CXXFLAGS:
-#   - /MD (release) or /MDd (debug)
-# To test Desktop app, use the following CXXFLAGS:
-#   - /DWINAPI_FAMILY=WINAPI_FAMILY_DESKTOP_APP
-# To test Windows Store app, use the following CXXFLAGS:
-#   - /DWINAPI_FAMILY=WINAPI_FAMILY_APP
-# To test Windows Phone, use the following CXXFLAGS:
-#   - /DWINAPI_FAMILY=WINAPI_FAMILY_PHONE_APP
-# To test Surface RT (ARM tablet), use the following CXXFLAGS:
-#   - /D_ARM_WINAPI_PARTITION_DESKTOP_SDK_AVAILABLE=1 /DWINAPI_FAMILY=WINAPI_FAMILY_DESKTOP_APP
-
-###########################################################################################
-
-# If you use 'make sources' from Linux makefile, then add 'winpipes.cpp'. Platform specific
-#  classes, like 'rdrand.cpp', should not be included. Add them under the X86 and X64 rules.
-
-<<<<<<< HEAD
-LIB_SRCS = cryptlib.cpp cpu.cpp integer.cpp 3way.cpp adler32.cpp algebra.cpp algparam.cpp arc4.cpp aria-simd.cpp aria.cpp ariatab.cpp asn.cpp authenc.cpp base32.cpp base64.cpp basecode.cpp bfinit.cpp blake2-simd.cpp blake2.cpp blowfish.cpp blumshub.cpp camellia.cpp cast.cpp casts.cpp cbcmac.cpp ccm.cpp chacha.cpp channels.cpp cmac.cpp crc-simd.cpp crc.cpp default.cpp des.cpp dessp.cpp dh.cpp dh2.cpp dll.cpp dsa.cpp eax.cpp ec2n.cpp eccrypto.cpp ecp.cpp elgamal.cpp emsa2.cpp eprecomp.cpp esign.cpp files.cpp filters.cpp fips140.cpp fipstest.cpp gcm-simd.cpp gcm.cpp gf256.cpp gf2_32.cpp gf2n.cpp gfpcrypt.cpp gost.cpp gzip.cpp hex.cpp hmac.cpp hrtimer.cpp ida.cpp idea.cpp iterhash.cpp kalyna.cpp kalynatab.cpp keccak.cpp luc.cpp mars.cpp marss.cpp md2.cpp md4.cpp md5.cpp misc.cpp modes.cpp mqueue.cpp mqv.cpp nbtheory.cpp neon.cpp network.cpp oaep.cpp ospstore.cpp osrng.cpp panama.cpp pkcspad.cpp poly1305.cpp polynomi.cpp pssr.cpp pubkey.cpp queue.cpp rabin.cpp randpool.cpp rc2.cpp rc5.cpp rc6.cpp rdrand.cpp rdtables.cpp rijndael.cpp rijndael-simd.cpp ripemd.cpp rng.cpp rsa.cpp rw.cpp safer.cpp salsa.cpp seal.cpp seed.cpp serpent.cpp sha-simd.cpp sha.cpp sha3.cpp shacal2.cpp shark.cpp sharkbox.cpp skipjack.cpp socketft.cpp sosemanuk.cpp square.cpp squaretb.cpp strciphr.cpp tea.cpp tftables.cpp threefish.cpp tiger.cpp tigertab.cpp trdlocal.cpp ttmac.cpp twofish.cpp vmac.cpp wait.cpp wake.cpp whrlpool.cpp winpipes.cpp xtr.cpp xtrcrypt.cpp zdeflate.cpp zinflate.cpp zlib.cpp
-
-LIB_OBJS =  cryptlib.obj cpu.obj integer.obj 3way.obj adler32.obj algebra.obj algparam.obj arc4.obj aria-simd.obj aria.obj ariatab.obj asn.obj authenc.obj base32.obj base64.obj basecode.obj bfinit.obj blake2-simd.obj blake2.obj blowfish.obj blumshub.obj camellia.obj cast.obj casts.obj cbcmac.obj ccm.obj chacha.obj channels.obj cmac.obj crc-simd.obj crc.obj default.obj des.obj dessp.obj dh.obj dh2.obj dll.obj dsa.obj eax.obj ec2n.obj eccrypto.obj ecp.obj elgamal.obj emsa2.obj eprecomp.obj esign.obj files.obj filters.obj fips140.obj fipstest.obj gcm-simd.obj gcm.obj gf256.obj gf2_32.obj gf2n.obj gfpcrypt.obj gost.obj gzip.obj hex.obj hmac.obj hrtimer.obj ida.obj idea.obj iterhash.obj kalyna.obj kalynatab.obj keccak.obj luc.obj mars.obj marss.obj md2.obj md4.obj md5.obj misc.obj modes.obj mqueue.obj mqv.obj nbtheory.obj neon.obj network.obj oaep.obj ospstore.obj osrng.obj panama.obj pkcspad.obj poly1305.obj polynomi.obj pssr.obj pubkey.obj queue.obj rabin.obj randpool.obj rc2.obj rc5.obj rc6.obj rdrand.obj rdtables.obj rijndael.obj rijndael-simd.obj ripemd.obj rng.obj rsa.obj rw.obj safer.obj salsa.obj seal.obj seed.obj serpent.obj sha-simd.obj sha.obj sha3.obj shacal2.obj shark.obj sharkbox.obj skipjack.obj socketft.obj sosemanuk.obj square.obj squaretb.obj strciphr.obj tea.obj tftables.obj threefish.obj tiger.obj tigertab.obj trdlocal.obj ttmac.obj twofish.obj vmac.obj wait.obj wake.obj whrlpool.obj winpipes.obj xtr.obj xtrcrypt.obj zdeflate.obj zinflate.obj zlib.obj
-=======
-LIB_SRCS = cryptlib.cpp cpu.cpp integer.cpp 3way.cpp adler32.cpp algebra.cpp algparam.cpp arc4.cpp aria.cpp asn.cpp authenc.cpp base32.cpp base64.cpp basecode.cpp bfinit.cpp blake2.cpp blowfish.cpp blumshub.cpp camellia.cpp cast.cpp casts.cpp cbcmac.cpp ccm.cpp chacha.cpp channels.cpp cmac.cpp crc.cpp default.cpp des.cpp dessp.cpp dh.cpp dh2.cpp dll.cpp dsa.cpp eax.cpp ec2n.cpp eccrypto.cpp ecp.cpp elgamal.cpp emsa2.cpp eprecomp.cpp esign.cpp files.cpp filters.cpp fips140.cpp fipstest.cpp gcm.cpp gf256.cpp gf2_32.cpp gf2n.cpp gfpcrypt.cpp gost.cpp gzip.cpp hex.cpp hmac.cpp hrtimer.cpp ida.cpp idea.cpp iterhash.cpp kalyna.cpp kalynatab.cpp keccak.cpp luc.cpp mars.cpp marss.cpp md2.cpp md4.cpp md5.cpp misc.cpp modes.cpp mqueue.cpp mqv.cpp nbtheory.cpp network.cpp oaep.cpp osrng.cpp panama.cpp pkcspad.cpp poly1305.cpp polynomi.cpp pssr.cpp pubkey.cpp queue.cpp rabin.cpp randpool.cpp rc2.cpp rc5.cpp rc6.cpp rdrand.cpp rdtables.cpp rijndael.cpp ripemd.cpp rng.cpp rsa.cpp rw.cpp safer.cpp salsa.cpp seal.cpp seed.cpp serpent.cpp sha.cpp sha3.cpp shacal2.cpp shark.cpp sharkbox.cpp skipjack.cpp socketft.cpp sosemanuk.cpp square.cpp squaretb.cpp strciphr.cpp tea.cpp tftables.cpp threefish.cpp tiger.cpp tigertab.cpp trdlocal.cpp ttmac.cpp twofish.cpp vmac.cpp wait.cpp wake.cpp whrlpool.cpp winpipes.cpp xtr.cpp xtrcrypt.cpp zdeflate.cpp zinflate.cpp zlib.cpp
-
-LIB_OBJS =  cryptlib.obj cpu.obj integer.obj 3way.obj adler32.obj algebra.obj algparam.obj arc4.obj aria.obj asn.obj authenc.obj base32.obj base64.obj basecode.obj bfinit.obj blake2.obj blowfish.obj blumshub.obj camellia.obj cast.obj casts.obj cbcmac.obj ccm.obj chacha.obj channels.obj cmac.obj crc.obj default.obj des.obj dessp.obj dh.obj dh2.obj dll.obj dsa.obj eax.obj ec2n.obj eccrypto.obj ecp.obj elgamal.obj emsa2.obj eprecomp.obj esign.obj files.obj filters.obj fips140.obj fipstest.obj gcm.obj gf256.obj gf2_32.obj gf2n.obj gfpcrypt.obj gost.obj gzip.obj hex.obj hmac.obj hrtimer.obj ida.obj idea.obj iterhash.obj kalyna.obj kalynatab.obj keccak.obj luc.obj mars.obj marss.obj md2.obj md4.obj md5.obj misc.obj modes.obj mqueue.obj mqv.obj nbtheory.obj network.obj oaep.obj osrng.obj panama.obj pkcspad.obj poly1305.obj polynomi.obj pssr.obj pubkey.obj queue.obj rabin.obj randpool.obj rc2.obj rc5.obj rc6.obj rdrand.obj rdtables.obj rijndael.obj ripemd.obj rng.obj rsa.obj rw.obj safer.obj salsa.obj seal.obj seed.obj serpent.obj sha.obj sha3.obj shacal2.obj shark.obj sharkbox.obj skipjack.obj socketft.obj sosemanuk.obj square.obj squaretb.obj strciphr.obj tea.obj tftables.obj threefish.obj tiger.obj tigertab.obj trdlocal.obj ttmac.obj twofish.obj vmac.obj wait.obj wake.obj whrlpool.obj winpipes.obj xtr.obj xtrcrypt.obj zdeflate.obj zinflate.obj zlib.obj
->>>>>>> 659b4710
-
-TEST_SRCS = bench1.cpp bench2.cpp test.cpp validat0.cpp validat1.cpp validat2.cpp validat3.cpp datatest.cpp regtest1.cpp regtest2.cpp regtest3.cpp fipsalgt.cpp dlltest.cpp fipstest.cpp
-
-TEST_OBJS = bench1.obj bench2.obj test.obj validat0.obj validat1.obj validat2.obj validat3.obj datatest.obj regtest1.obj regtest2.obj regtest3.obj fipsalgt.obj dlltest.obj fipstest.obj
-
-CXX = cl.exe
-LD = link.exe
-AR = lib.exe
-RM = del.exe
-
-CXXFLAGS = /nologo /W4 /wd4511 /wd4156 /D_MBCS /Zi /TP /GR /EHsc
-LDFLAGS = /nologo /SUBSYSTEM:CONSOLE
-ARFLAGS = /nologo
-LDLIBS =
-
-# Debug build
-# CXXFLAGS = $(CXXFLAGS) /DDEBUG /D_DEBUG /Oi /Oy- /Od /MTd
-# Release build
-CXXFLAGS = $(CXXFLAGS) /DNDEBUG /D_NDEBUG /Oi /Oy /O2 /MT
-
-# Attempt to detect when <sdkddkver.h> and <winapifamily.h> are available
-#   http://stackoverflow.com/q/40577415 ?
-!IF "$(WINDOWSSDKDIR)" != "" || "$(WINDOWSSDKLIBVERSION)" != ""
-CXXFLAGS = $(CXXFLAGS) /FI sdkddkver.h
-!ENDIF
-!IF "$(WINDOWSPHONEKITDIR)" != "" || "$(UNIVERSALCRTSDKDIR)" != "" || "$(UCRTVERSION)" != ""
-CXXFLAGS = $(CXXFLAGS) /FI winapifamily.h
-!ELSEIF "$(PLATFORM)" == "ARM" || "$(PLATFORM)" == "arm" || "$(PLATFORM)" == "ARM64" || "$(PLATFORM)" == "arm64"
-CXXFLAGS = $(CXXFLAGS) /FI winapifamily.h
-!ENDIF
-
-# Check for empty Platform and Processor
-!IF "$(PLATFORM)" == ""
-!IF "$(PROCESSOR_ARCHITECTURE)" == "x86"
-PLATFORM = x86
-!ELSEIF "$(PROCESSOR_ARCHITECTURE)" == "x64" || "$(PROCESSOR_ARCHITECTURE)" == "AMD64"
-PLATFORM = x64
-!ELSE
-!ERROR "Unknown platform"
-!ENDIF
-!ENDIF
-
-!MESSAGE
-!MESSAGE ******************************
-!MESSAGE Platform is $(PLATFORM)
-!MESSAGE ******************************
-!MESSAGE
-
-!IF "$(PLATFORM)" == "x86" || "$(PLATFORM)" == "X86"
-# CXXFLAGS = $(CXXFLAGS) /arch:SSE2
-# CXXFLAGS = $(CXXFLAGS) /DWINAPI_FAMILY=WINAPI_FAMILY_DESKTOP_APP
-# CXXFLAGS = $(CXXFLAGS) /DWINAPI_FAMILY=WINAPI_FAMILY_APP
-AS = ml.exe
-ASFLAGS = /nologo /D_M_X86 /W3 /Cx /Zi /safeseh
-LIB_SRCS = $(LIB_SRCS) rdrand.cpp rdrand.asm
-LIB_OBJS = $(LIB_OBJS) rdrand.obj rdrand-x86.obj
-LDFLAGS = $(LDFLAGS) /MACHINE:X86
-LDLIBS = $(LDLIBS) ws2_32.lib kernel32.lib
-!ENDIF
-
-# May need $(VCINSTALLDIR)\bin\amd64\ml64.exe
-!IF "$(PLATFORM)" == "x64" || "$(PLATFORM)" == "X64" || "$(PLATFORM)" == "amd64"
-# CXXFLAGS = $(CXXFLAGS) /arch:AVX2
-# CXXFLAGS = $(CXXFLAGS) /DWINAPI_FAMILY=WINAPI_FAMILY_DESKTOP_APP
-# CXXFLAGS = $(CXXFLAGS) /DWINAPI_FAMILY=WINAPI_FAMILY_APP
-AS = ml64.exe
-ASFLAGS = /nologo /D_M_X64 /W3 /Cx /Zi
-LIB_SRCS = $(LIB_SRCS) rdrand.cpp rdrand.asm
-LIB_OBJS = $(LIB_OBJS) rdrand.obj rdrand-x64.obj x64masm.obj x64dll.obj
-LDFLAGS = $(LDFLAGS) /MACHINE:X64
-LDLIBS = $(LDLIBS) ws2_32.lib kernel32.lib
-!ENDIF
-
-# We still don't know what we need for ARM64 on Windows. ARM64 and arm64 may be incorrect
-!IF "$(PLATFORM)" == "ARM" || "$(PLATFORM)" == "arm" || "$(PLATFORM)" == "ARM64" || "$(PLATFORM)" == "arm64"
-# CXXFLAGS = $(CXXFLAGS) /D_ARM_WINAPI_PARTITION_DESKTOP_SDK_AVAILABLE=1 /DWINAPI_FAMILY=WINAPI_FAMILY_DESKTOP_APP
-CXXFLAGS = $(CXXFLAGS) /DWINAPI_FAMILY=WINAPI_FAMILY_PHONE_APP
-LIB_SRCS = $(LIB_SRCS) neon.cpp
-LIB_OBJS = $(LIB_OBJS) neon.obj
-# CXXFLAGS = $(CXXFLAGS) /DWINAPI_FAMILY=WINAPI_FAMILY_APP
-# LDLIBS = $(LDLIBS) ws2_32.lib
-!ENDIF
-
-all: cryptest.exe
-
-cryptest.exe: pch.pch cryptlib.lib $(TEST_OBJS)
-	$(LD) $(LDFLAGS) $(TEST_OBJS) cryptlib.lib $(LDLIBS) /out:$@
-
-cryptlib.lib: $(LIB_OBJS)
-	$(AR) $(ARFLAGS) $(LIB_OBJS) /out:$@
-
-clean:
-	$(RM) /F /Q pch.pch $(LIB_OBJS) pch.obj rdrand-x86.obj rdrand-x64.obj x64masm.obj x64dll.obj cryptlib.lib $(TEST_OBJS) cryptest.exe *.pdb
-
-# Precompiled header
-pch.pch: pch.h pch.cpp
-	$(CXX) $(CXXFLAGS) /Yc"pch.h" /Fp"pch.pch" /c pch.cpp
-
-# No precompiled headers
-iterhash.obj:
-	$(CXX) $(CXXFLAGS) /Y- /c iterhash.cpp
-dll.obj:
-	$(CXX) $(CXXFLAGS) /Y- /c dll.cpp
-rdrand.obj:
-	$(CXX) $(CXXFLAGS) /c rdrand.cpp
-
-# Built for x86/x64
-rdrand-x86.obj:
-	$(AS) $(ASFLAGS) /Fo rdrand-x86.obj /c rdrand.asm
-rdrand-x64.obj:
-	$(AS) $(ASFLAGS) /Fo rdrand-x64.obj /c rdrand.asm
-x64masm.obj:
-	$(AS) $(ASFLAGS) /Fo x64masm.obj /c x64masm.asm
-x64dll.obj:
-	$(AS) $(ASFLAGS) /Fo x64dll.obj /c x64dll.asm
-
-.cpp.obj:
-	$(CXX) $(CXXFLAGS) /c $<
-
-.asm.obj:
-	$(AS) $(ASFLAGS) /c $<
+# cryptest.nmake - written and placed in public domain by Jeffrey Walton.
+#                  Copyright assigned to the Crypto++ project.
+
+# This makefile is used for testing and building cryptlib.lib and cryptest.exe under nmake. Open a
+#   Visual Studio Developer Prompt and then run "nmake /f cryptest.nmake". The build procedure will
+#   reveal not-so-readily-apparent problems under Microsoft ARM and Metro UI apps.
+
+# The makefile is not intended for production use, though it may be used as a starting point.
+#   For example, you can add switches like /MT and /MTd for dynamic runtime linking against
+#   the Microsoft C++ Runtime libraries. If you are building for Windows Phone or Windows Store, then
+#   you probably want to remove /D_MBCS. The resulting cryptlib.lib may be suitable as a starting
+#   point for a DLL project using Crypto++.
+
+# You must also add /DCRYPTOPP_DEBUG or /DDEBUG if you want a debug build with the library's assert.
+#   The library moved from Posix NDEBUG and assert() to CRYPTOPP_ASSERT at 5.6.5 due to CVE-2016-7420.
+#   CRYPTOPP_ASSERT has the additional benefit of using DebugBreak(), and the  program does not crash
+#   while you are debugging it like would happen with Posix assert().
+
+# The list of LIB_SRCS and TEST_SRCS was generated under Linux with "make sources". The list of
+#   LIB_OBJS and TEST_OBJS was generated under Linux with "make sources | sed 's|.cpp|.obj|g'".
+#   The order of the firt three object files are significant. See C++ Static Initialization Order
+#   Fisaco on the Crypto++ wiki for details.
+
+# You are free to add and remove files to the list. For example, you can remove rdrand.asm
+#   build it using NASM, and then include the NASM object file rdrand_x86.obj or rdrand_x64.obj.
+
+###########################################################################################
+
+# To test debug builds, use the following CXXFLAGS:
+#   - /DDEBUG /D_DEBUG /Oi /Oy- /Od
+# To test release builds, use the following CXXFLAGS:
+#   - /DNDEBUG /D_NDEBUG /Oi /Oy /O2
+# To test with static C++ runtime linking, use the following CXXFLAGS (default below):
+#   - /MT (release) or /MTd (debug)
+# To test with dynamic C++ runtime linking, use the following CXXFLAGS:
+#   - /MD (release) or /MDd (debug)
+# To test Desktop app, use the following CXXFLAGS:
+#   - /DWINAPI_FAMILY=WINAPI_FAMILY_DESKTOP_APP
+# To test Windows Store app, use the following CXXFLAGS:
+#   - /DWINAPI_FAMILY=WINAPI_FAMILY_APP
+# To test Windows Phone, use the following CXXFLAGS:
+#   - /DWINAPI_FAMILY=WINAPI_FAMILY_PHONE_APP
+# To test Surface RT (ARM tablet), use the following CXXFLAGS:
+#   - /D_ARM_WINAPI_PARTITION_DESKTOP_SDK_AVAILABLE=1 /DWINAPI_FAMILY=WINAPI_FAMILY_DESKTOP_APP
+
+###########################################################################################
+
+# If you use 'make sources' from Linux makefile, then add 'winpipes.cpp'. Platform specific
+#  classes, like 'rdrand.cpp', should not be included. Add them under the X86 and X64 rules.
+
+LIB_SRCS = cryptlib.cpp cpu.cpp integer.cpp 3way.cpp adler32.cpp algebra.cpp algparam.cpp arc4.cpp aria.cpp asn.cpp authenc.cpp base32.cpp base64.cpp basecode.cpp bfinit.cpp blake2.cpp blowfish.cpp blumshub.cpp camellia.cpp cast.cpp casts.cpp cbcmac.cpp ccm.cpp chacha.cpp channels.cpp cmac.cpp crc.cpp default.cpp des.cpp dessp.cpp dh.cpp dh2.cpp dll.cpp dsa.cpp eax.cpp ec2n.cpp eccrypto.cpp ecp.cpp elgamal.cpp emsa2.cpp eprecomp.cpp esign.cpp files.cpp filters.cpp fips140.cpp fipstest.cpp gcm.cpp gf256.cpp gf2_32.cpp gf2n.cpp gfpcrypt.cpp gost.cpp gzip.cpp hex.cpp hmac.cpp hrtimer.cpp ida.cpp idea.cpp iterhash.cpp kalyna.cpp kalynatab.cpp keccak.cpp luc.cpp mars.cpp marss.cpp md2.cpp md4.cpp md5.cpp misc.cpp modes.cpp mqueue.cpp mqv.cpp nbtheory.cpp network.cpp oaep.cpp osrng.cpp panama.cpp pkcspad.cpp poly1305.cpp polynomi.cpp pssr.cpp pubkey.cpp queue.cpp rabin.cpp randpool.cpp rc2.cpp rc5.cpp rc6.cpp rdrand.cpp rdtables.cpp rijndael.cpp ripemd.cpp rng.cpp rsa.cpp rw.cpp safer.cpp salsa.cpp seal.cpp seed.cpp serpent.cpp sha.cpp sha3.cpp shacal2.cpp shark.cpp sharkbox.cpp skipjack.cpp socketft.cpp sosemanuk.cpp square.cpp squaretb.cpp strciphr.cpp tea.cpp tftables.cpp threefish.cpp tiger.cpp tigertab.cpp trdlocal.cpp ttmac.cpp twofish.cpp vmac.cpp wait.cpp wake.cpp whrlpool.cpp winpipes.cpp xtr.cpp xtrcrypt.cpp zdeflate.cpp zinflate.cpp zlib.cpp
+
+LIB_OBJS =  cryptlib.obj cpu.obj integer.obj 3way.obj adler32.obj algebra.obj algparam.obj arc4.obj aria.obj asn.obj authenc.obj base32.obj base64.obj basecode.obj bfinit.obj blake2.obj blowfish.obj blumshub.obj camellia.obj cast.obj casts.obj cbcmac.obj ccm.obj chacha.obj channels.obj cmac.obj crc.obj default.obj des.obj dessp.obj dh.obj dh2.obj dll.obj dsa.obj eax.obj ec2n.obj eccrypto.obj ecp.obj elgamal.obj emsa2.obj eprecomp.obj esign.obj files.obj filters.obj fips140.obj fipstest.obj gcm.obj gf256.obj gf2_32.obj gf2n.obj gfpcrypt.obj gost.obj gzip.obj hex.obj hmac.obj hrtimer.obj ida.obj idea.obj iterhash.obj kalyna.obj kalynatab.obj keccak.obj luc.obj mars.obj marss.obj md2.obj md4.obj md5.obj misc.obj modes.obj mqueue.obj mqv.obj nbtheory.obj network.obj oaep.obj osrng.obj panama.obj pkcspad.obj poly1305.obj polynomi.obj pssr.obj pubkey.obj queue.obj rabin.obj randpool.obj rc2.obj rc5.obj rc6.obj rdrand.obj rdtables.obj rijndael.obj ripemd.obj rng.obj rsa.obj rw.obj safer.obj salsa.obj seal.obj seed.obj serpent.obj sha.obj sha3.obj shacal2.obj shark.obj sharkbox.obj skipjack.obj socketft.obj sosemanuk.obj square.obj squaretb.obj strciphr.obj tea.obj tftables.obj threefish.obj tiger.obj tigertab.obj trdlocal.obj ttmac.obj twofish.obj vmac.obj wait.obj wake.obj whrlpool.obj winpipes.obj xtr.obj xtrcrypt.obj zdeflate.obj zinflate.obj zlib.obj
+
+TEST_SRCS = bench1.cpp bench2.cpp test.cpp validat0.cpp validat1.cpp validat2.cpp validat3.cpp datatest.cpp regtest1.cpp regtest2.cpp regtest3.cpp fipsalgt.cpp dlltest.cpp fipstest.cpp
+
+TEST_OBJS = bench1.obj bench2.obj test.obj validat0.obj validat1.obj validat2.obj validat3.obj datatest.obj regtest1.obj regtest2.obj regtest3.obj fipsalgt.obj dlltest.obj fipstest.obj
+
+CXX = cl.exe
+LD = link.exe
+AR = lib.exe
+RM = del.exe
+
+CXXFLAGS = /nologo /W4 /wd4511 /wd4156 /D_MBCS /Zi /TP /GR /EHsc
+LDFLAGS = /nologo /SUBSYSTEM:CONSOLE
+ARFLAGS = /nologo
+LDLIBS =
+
+# Debug build
+# CXXFLAGS = $(CXXFLAGS) /DDEBUG /D_DEBUG /Oi /Oy- /Od /MTd
+# Release build
+CXXFLAGS = $(CXXFLAGS) /DNDEBUG /D_NDEBUG /Oi /Oy /O2 /MT
+
+# Attempt to detect when <sdkddkver.h> and <winapifamily.h> are available
+#   http://stackoverflow.com/q/40577415 ?
+!IF "$(WINDOWSSDKDIR)" != "" || "$(WINDOWSSDKLIBVERSION)" != ""
+CXXFLAGS = $(CXXFLAGS) /FI sdkddkver.h
+!ENDIF
+!IF "$(WINDOWSPHONEKITDIR)" != "" || "$(UNIVERSALCRTSDKDIR)" != "" || "$(UCRTVERSION)" != ""
+CXXFLAGS = $(CXXFLAGS) /FI winapifamily.h
+!ELSEIF "$(PLATFORM)" == "ARM" || "$(PLATFORM)" == "arm" || "$(PLATFORM)" == "ARM64" || "$(PLATFORM)" == "arm64"
+CXXFLAGS = $(CXXFLAGS) /FI winapifamily.h
+!ENDIF
+
+# Check for empty Platform and Processor
+!IF "$(PLATFORM)" == ""
+!IF "$(PROCESSOR_ARCHITECTURE)" == "x86"
+PLATFORM = x86
+!ELSEIF "$(PROCESSOR_ARCHITECTURE)" == "x64" || "$(PROCESSOR_ARCHITECTURE)" == "AMD64"
+PLATFORM = x64
+!ELSE
+!ERROR "Unknown platform"
+!ENDIF
+!ENDIF
+
+!MESSAGE
+!MESSAGE ******************************
+!MESSAGE Platform is $(PLATFORM)
+!MESSAGE ******************************
+!MESSAGE
+
+!IF "$(PLATFORM)" == "x86" || "$(PLATFORM)" == "X86"
+# CXXFLAGS = $(CXXFLAGS) /arch:SSE2
+# CXXFLAGS = $(CXXFLAGS) /DWINAPI_FAMILY=WINAPI_FAMILY_DESKTOP_APP
+# CXXFLAGS = $(CXXFLAGS) /DWINAPI_FAMILY=WINAPI_FAMILY_APP
+AS = ml.exe
+ASFLAGS = /nologo /D_M_X86 /W3 /Cx /Zi /safeseh
+LIB_SRCS = $(LIB_SRCS) rdrand.cpp rdrand.asm
+LIB_OBJS = $(LIB_OBJS) rdrand.obj rdrand-x86.obj
+LDFLAGS = $(LDFLAGS) /MACHINE:X86
+LDLIBS = $(LDLIBS) ws2_32.lib kernel32.lib
+!ENDIF
+
+# May need $(VCINSTALLDIR)\bin\amd64\ml64.exe
+!IF "$(PLATFORM)" == "x64" || "$(PLATFORM)" == "X64" || "$(PLATFORM)" == "amd64"
+# CXXFLAGS = $(CXXFLAGS) /arch:AVX2
+# CXXFLAGS = $(CXXFLAGS) /DWINAPI_FAMILY=WINAPI_FAMILY_DESKTOP_APP
+# CXXFLAGS = $(CXXFLAGS) /DWINAPI_FAMILY=WINAPI_FAMILY_APP
+AS = ml64.exe
+ASFLAGS = /nologo /D_M_X64 /W3 /Cx /Zi
+LIB_SRCS = $(LIB_SRCS) rdrand.cpp rdrand.asm
+LIB_OBJS = $(LIB_OBJS) rdrand.obj rdrand-x64.obj x64masm.obj x64dll.obj
+LDFLAGS = $(LDFLAGS) /MACHINE:X64
+LDLIBS = $(LDLIBS) ws2_32.lib kernel32.lib
+!ENDIF
+
+# We still don't know what we need for ARM64 on Windows. ARM64 and arm64 may be incorrect
+!IF "$(PLATFORM)" == "ARM" || "$(PLATFORM)" == "arm" || "$(PLATFORM)" == "ARM64" || "$(PLATFORM)" == "arm64"
+# CXXFLAGS = $(CXXFLAGS) /D_ARM_WINAPI_PARTITION_DESKTOP_SDK_AVAILABLE=1 /DWINAPI_FAMILY=WINAPI_FAMILY_DESKTOP_APP
+CXXFLAGS = $(CXXFLAGS) /DWINAPI_FAMILY=WINAPI_FAMILY_PHONE_APP
+LIB_SRCS = $(LIB_SRCS) neon.cpp
+LIB_OBJS = $(LIB_OBJS) neon.obj
+# CXXFLAGS = $(CXXFLAGS) /DWINAPI_FAMILY=WINAPI_FAMILY_APP
+# LDLIBS = $(LDLIBS) ws2_32.lib
+!ENDIF
+
+all: cryptest.exe
+
+cryptest.exe: pch.pch cryptlib.lib $(TEST_OBJS)
+	$(LD) $(LDFLAGS) $(TEST_OBJS) cryptlib.lib $(LDLIBS) /out:$@
+
+cryptlib.lib: $(LIB_OBJS)
+	$(AR) $(ARFLAGS) $(LIB_OBJS) /out:$@
+
+clean:
+	$(RM) /F /Q pch.pch $(LIB_OBJS) pch.obj rdrand-x86.obj rdrand-x64.obj x64masm.obj x64dll.obj cryptlib.lib $(TEST_OBJS) cryptest.exe *.pdb
+
+# Precompiled header
+pch.pch: pch.h pch.cpp
+	$(CXX) $(CXXFLAGS) /Yc"pch.h" /Fp"pch.pch" /c pch.cpp
+
+# No precompiled headers
+iterhash.obj:
+	$(CXX) $(CXXFLAGS) /Y- /c iterhash.cpp
+dll.obj:
+	$(CXX) $(CXXFLAGS) /Y- /c dll.cpp
+rdrand.obj:
+	$(CXX) $(CXXFLAGS) /c rdrand.cpp
+
+# Built for x86/x64
+rdrand-x86.obj:
+	$(AS) $(ASFLAGS) /Fo rdrand-x86.obj /c rdrand.asm
+rdrand-x64.obj:
+	$(AS) $(ASFLAGS) /Fo rdrand-x64.obj /c rdrand.asm
+x64masm.obj:
+	$(AS) $(ASFLAGS) /Fo x64masm.obj /c x64masm.asm
+x64dll.obj:
+	$(AS) $(ASFLAGS) /Fo x64dll.obj /c x64dll.asm
+
+.cpp.obj:
+	$(CXX) $(CXXFLAGS) /c $<
+
+.asm.obj:
+	$(AS) $(ASFLAGS) /c $<
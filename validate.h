--- conflicted
+++ resolved
@@ -1,4 +1,3 @@
-<<<<<<< HEAD
 // validate.h - originally written and placed in the public domain by Wei Dai
 //              CryptoPP::Test namespace added by JW in February 2017
 
@@ -110,6 +109,7 @@
 
 bool ValidateBBS();
 bool ValidateDH();
+bool ValidateX25519();
 bool ValidateMQV();
 bool ValidateHMQV();
 bool ValidateFHMQV();
@@ -134,6 +134,7 @@
 bool ValidateHashDRBG();
 bool ValidateHmacDRBG();
 
+bool TestCurve25519();
 bool ValidateNaCl();
 
 // If CRYPTOPP_DEBUG or CRYPTOPP_COVERAGE is in effect, then perform additional tests
@@ -224,303 +225,6 @@
 	iss >> std::noskipws >> value;
 
 	// Use fail(), not bad()
-	if (iss.fail() || !iss.eof())
-		throw InvalidArgument(str + "' is not a value");
-
-	if (NON_NEGATIVE && value < 0)
-		throw InvalidArgument(str + "' is negative");
-
-	return value;
-}
-
-// Coverity finding
-template<>
-inline int StringToValue<int, true>(const std::string& str)
-{
-	Integer n(str.c_str());
-	long l = n.ConvertToLong();
-
-	int r;
-	if (!SafeConvert(l, r))
-		throw InvalidArgument(str + "' is not an integer value");
-
-	return r;
-}
-
-// Definition in test.cpp
-RandomNumberGenerator & GlobalRNG();
-
-// Definition in datatest.cpp
-bool RunTestDataFile(const char *filename, const NameValuePairs &overrideParameters=g_nullNameValuePairs, bool thorough=true);
-
-// Definitions in validat6.cpp
-bool CryptoSystemValidate(PK_Decryptor &priv, PK_Encryptor &pub, bool thorough = false);
-bool SimpleKeyAgreementValidate(SimpleKeyAgreementDomain &d);
-bool AuthenticatedKeyAgreementValidate(AuthenticatedKeyAgreementDomain &d);
-bool SignatureValidate(PK_Signer &priv, PK_Verifier &pub, bool thorough = false);
-
-// Miscellaneous PK definitions in validat6.cpp
-// Key Agreement definitions in validat7.cpp
-// Encryption and Decryption definitions in validat8.cpp
-// Sign and Verify definitions in validat9.cpp
-
-bool ValidateECP();
-bool ValidateEC2N();
-
-bool ValidateRSA_Encrypt();
-bool ValidateRSA_Sign();
-
-bool ValidateLUC_Encrypt();
-bool ValidateLUC_Sign();
-
-bool ValidateLUC_DL_Encrypt();
-bool ValidateLUC_DL_Sign();
-
-bool ValidateRabin_Encrypt();
-bool ValidateRabin_Sign();
-
-bool ValidateECP();
-bool ValidateECP_Agreement();
-bool ValidateECP_Encrypt();
-bool ValidateECP_Sign();
-
-bool ValidateEC2N();
-bool ValidateEC2N_Agreement();
-bool ValidateEC2N_Encrypt();
-bool ValidateEC2N_Sign();
-
-NAMESPACE_END  // Test
-NAMESPACE_END  // CryptoPP
-
-#endif
-=======
-// validate.h - originally written and placed in the public domain by Wei Dai
-//              CryptoPP::Test namespace added by JW in February 2017
-
-#ifndef CRYPTOPP_VALIDATE_H
-#define CRYPTOPP_VALIDATE_H
-
-#include "cryptlib.h"
-#include "misc.h"
-#include "files.h"
-#include "argnames.h"
-#include "algparam.h"
-#include "hex.h"
-
-#include <iostream>
-#include <sstream>
-#include <iomanip>
-#include <ctime>
-#include <cctype>
-
-NAMESPACE_BEGIN(CryptoPP)
-NAMESPACE_BEGIN(Test)
-
-bool ValidateAll(bool thorough);
-bool TestSettings();
-bool TestOS_RNG();
-// bool TestSecRandom();
-bool TestRandomPool();
-#if !defined(NO_OS_DEPENDENCE)
-bool TestAutoSeededX917();
-#endif
-#if (CRYPTOPP_BOOL_X86 || CRYPTOPP_BOOL_X32 || CRYPTOPP_BOOL_X64)
-bool TestRDRAND();
-bool TestRDSEED();
-bool TestPadlockRNG();
-#endif
-#if (CRYPTOPP_BOOL_PPC32 || CRYPTOPP_BOOL_PPC64)
-bool TestDARN();
-#endif
-bool ValidateBaseCode();
-bool ValidateEncoder();
-bool ValidateCRC32();
-bool ValidateCRC32C();
-bool ValidateAdler32();
-bool ValidateMD2();
-bool ValidateMD4();
-bool ValidateMD5();
-bool ValidateSHA();
-bool ValidateSHA2();
-bool ValidateTiger();
-bool ValidateRIPEMD();
-bool ValidatePanama();
-bool ValidateWhirlpool();
-
-bool ValidateSM3();
-bool ValidateBLAKE2s();
-bool ValidateBLAKE2b();
-bool ValidatePoly1305();
-bool ValidateSipHash();
-
-bool ValidateHMAC();
-bool ValidateTTMAC();
-
-bool ValidateCipherModes();
-bool ValidatePBKDF();
-bool ValidateHKDF();
-bool ValidateScrypt();
-
-bool ValidateDES();
-bool ValidateIDEA();
-bool ValidateSAFER();
-bool ValidateRC2();
-bool ValidateARC4();
-
-bool ValidateRC5();
-bool ValidateBlowfish();
-bool ValidateThreeWay();
-bool ValidateGOST();
-bool ValidateSHARK();
-bool ValidateSEAL();
-bool ValidateCAST();
-bool ValidateSquare();
-bool ValidateSKIPJACK();
-bool ValidateRC6();
-bool ValidateMARS();
-bool ValidateRijndael();
-bool ValidateTwofish();
-bool ValidateSerpent();
-bool ValidateSHACAL2();
-bool ValidateARIA();
-bool ValidateSIMECK();
-bool ValidateCHAM();
-bool ValidateHIGHT();
-bool ValidateLEA();
-bool ValidateSIMON();
-bool ValidateSPECK();
-bool ValidateCamellia();
-
-bool ValidateHC128();
-bool ValidateHC256();
-bool ValidateRabbit();
-bool ValidateSalsa();
-bool ValidateChaCha();
-bool ValidateSosemanuk();
-
-bool ValidateVMAC();
-bool ValidateCCM();
-bool ValidateGCM();
-bool ValidateCMAC();
-
-bool ValidateBBS();
-bool ValidateDH();
-bool ValidateX25519();
-bool ValidateMQV();
-bool ValidateHMQV();
-bool ValidateFHMQV();
-bool ValidateRSA();
-bool ValidateElGamal();
-bool ValidateDLIES();
-bool ValidateNR();
-bool ValidateDSA(bool thorough);
-bool ValidateLUC();
-bool ValidateLUC_DL();
-bool ValidateLUC_DH();
-bool ValidateXTR_DH();
-bool ValidateRabin();
-bool ValidateRW();
-bool ValidateECP();
-bool ValidateEC2N();
-bool ValidateECDSA();
-bool ValidateECDSA_RFC6979();
-bool ValidateECGDSA(bool thorough);
-bool ValidateESIGN();
-
-bool ValidateHashDRBG();
-bool ValidateHmacDRBG();
-
-bool TestCurve25519();
-bool ValidateNaCl();
-
-// If CRYPTOPP_DEBUG or CRYPTOPP_COVERAGE is in effect, then perform additional tests
-#if (defined(CRYPTOPP_DEBUG) || defined(CRYPTOPP_COVERAGE) || defined(CRYPTOPP_VALGRIND)) && !defined(CRYPTOPP_IMPORTS)
-# define CRYPTOPP_EXTENDED_VALIDATION 1
-#endif
-
-#if defined(CRYPTOPP_EXTENDED_VALIDATION)
-// http://github.com/weidai11/cryptopp/issues/92
-bool TestSecBlock();
-// http://github.com/weidai11/cryptopp/issues/64
-bool TestPolynomialMod2();
-// http://github.com/weidai11/cryptopp/issues/336
-bool TestIntegerBitops();
-// http://github.com/weidai11/cryptopp/issues/602
-bool TestIntegerOps();
-// http://github.com/weidai11/cryptopp/issues/360
-bool TestRounding();
-// http://github.com/weidai11/cryptopp/issues/242
-bool TestHuffmanCodes();
-// http://github.com/weidai11/cryptopp/issues/346
-bool TestASN1Parse();
-// https://github.com/weidai11/cryptopp/pull/334
-bool TestStringSink();
-// Additional tests due to no coverage
-bool TestCompressors();
-bool TestEncryptors();
-bool TestMersenne();
-bool TestSharing();
-# if defined(CRYPTOPP_ALTIVEC_AVAILABLE)
-bool TestAltivecOps();
-# endif
-#endif
-
-class FixedRNG : public RandomNumberGenerator
-{
-public:
-	FixedRNG(BufferedTransformation &source) : m_source(source) {}
-
-	void GenerateBlock(byte *output, size_t size)
-	{
-		m_source.Get(output, size);
-	}
-
-private:
-	BufferedTransformation &m_source;
-};
-
-// Safer functions on Windows for C&A, http://github.com/weidai11/cryptopp/issues/55
-inline std::string TimeToString(const time_t& t)
-{
-#if (CRYPTOPP_MSC_VERSION >= 1400)
-	tm localTime = {};
-	char timeBuf[64];
-	errno_t err;
-
-	err = ::localtime_s(&localTime, &t);
-	CRYPTOPP_ASSERT(err == 0);
-	err = ::asctime_s(timeBuf, sizeof(timeBuf), &localTime);
-	CRYPTOPP_ASSERT(err == 0);
-
-	std::string str(timeBuf);
-#else
-	std::string str(::asctime(::localtime(&t)));
-#endif
-
-	// Cleanup whitespace
-	std::string::size_type pos = 0;
-	while (!str.empty() && std::isspace(*(str.end()-1)))
-		{str.erase(str.end()-1);}
-	while (!str.empty() && std::string::npos != (pos = str.find("  ", pos)))
-		{ str.erase(pos, 1); }
-
-	return str;
-}
-
-// Coverity finding
-template <class T, bool NON_NEGATIVE>
-inline T StringToValue(const std::string& str)
-{
-	std::istringstream iss(str);
-
-	// Arbitrary, but we need to clear a Coverity finding TAINTED_SCALAR
-	if (iss.str().length() > 25)
-		throw InvalidArgument(str + "' is too long");
-
-	T value;
-	iss >> std::noskipws >> value;
-
-	// Use fail(), not bad()
 	if (iss.fail())
 		throw InvalidArgument(str + "' is not a value");
 
@@ -628,5 +332,4 @@
 NAMESPACE_END  // Test
 NAMESPACE_END  // CryptoPP
 
-#endif
->>>>>>> fc87f866
+#endif
# Appveyor's documentation is at https://www.appveyor.com/docs/build-phase/,
#  and a sample configuration file is at https://www.appveyor.com/docs/appveyor-yml/.
#  I have to admit its a bit complex and I don't fully understand it.

version: 1.0.{build}
clone_depth: 1
skip_tags: true

configuration:

- Debug
- Release

platform:

- Win32
- x64

image:

- Visual Studio 2017
- Visual Studio 2015
- Visual Studio 2013

# Disable build through solution file
build: off

<<<<<<< HEAD
# Extra copy gyrations due to broken MSbuild. Run 'make appveyor' to update the vcxproj files. Also see
# https://stackoverflow.com/questions/45474857/why-does-appveyor-use-vs2010-tools-for-vs2015-image

=======
# Build through commands in script below
>>>>>>> 662cccce
test_script:

- cmd: >-

    msbuild /t:Build /p:platform=%platform%;configuration=%configuration% cryptlib.vcxproj

    msbuild /t:Build /p:platform=%platform%;configuration=%configuration% cryptest.vcxproj

    msbuild /t:CopyCryptestToRoot cryptest.vcxproj

    cryptest.exe v

    cryptest.exe tv all

notifications:
  - provider: Email
    to:
      - cryptopp-build@googlegroups.com
    on_build_success: true
    on_build_failure: true
<|MERGE_RESOLUTION|>--- conflicted
+++ resolved
@@ -1,54 +1,50 @@
-# Appveyor's documentation is at https://www.appveyor.com/docs/build-phase/,
-#  and a sample configuration file is at https://www.appveyor.com/docs/appveyor-yml/.
-#  I have to admit its a bit complex and I don't fully understand it.
-
-version: 1.0.{build}
-clone_depth: 1
-skip_tags: true
-
-configuration:
-
-- Debug
-- Release
-
-platform:
-
-- Win32
-- x64
-
-image:
-
-- Visual Studio 2017
-- Visual Studio 2015
-- Visual Studio 2013
-
-# Disable build through solution file
-build: off
-
-<<<<<<< HEAD
-# Extra copy gyrations due to broken MSbuild. Run 'make appveyor' to update the vcxproj files. Also see
-# https://stackoverflow.com/questions/45474857/why-does-appveyor-use-vs2010-tools-for-vs2015-image
-
-=======
-# Build through commands in script below
->>>>>>> 662cccce
-test_script:
-
-- cmd: >-
-
-    msbuild /t:Build /p:platform=%platform%;configuration=%configuration% cryptlib.vcxproj
-
-    msbuild /t:Build /p:platform=%platform%;configuration=%configuration% cryptest.vcxproj
-
-    msbuild /t:CopyCryptestToRoot cryptest.vcxproj
-
-    cryptest.exe v
-
-    cryptest.exe tv all
-
-notifications:
-  - provider: Email
-    to:
-      - cryptopp-build@googlegroups.com
-    on_build_success: true
-    on_build_failure: true
+# Appveyor's documentation is at https://www.appveyor.com/docs/build-phase/,
+#  and a sample configuration file is at https://www.appveyor.com/docs/appveyor-yml/.
+#  I have to admit its a bit complex and I don't fully understand it.
+
+version: 1.0.{build}
+clone_depth: 1
+skip_tags: true
+
+configuration:
+
+- Debug
+- Release
+
+platform:
+
+- Win32
+- x64
+
+image:
+
+- Visual Studio 2017
+- Visual Studio 2015
+- Visual Studio 2013
+
+# Disable build through solution file
+build: off
+
+# Extra copy gyrations due to broken MSbuild. Run 'make appveyor' to update the vcxproj files. Also see
+# https://stackoverflow.com/questions/45474857/why-does-appveyor-use-vs2010-tools-for-vs2015-image
+
+test_script:
+
+- cmd: >-
+
+    msbuild /t:Build /p:platform=%platform%;configuration=%configuration% cryptlib.vcxproj
+
+    msbuild /t:Build /p:platform=%platform%;configuration=%configuration% cryptest.vcxproj
+
+    msbuild /t:CopyCryptestToRoot cryptest.vcxproj
+
+    cryptest.exe v
+
+    cryptest.exe tv all
+
+notifications:
+  - provider: Email
+    to:
+      - cryptopp-build@googlegroups.com
+    on_build_success: true
+    on_build_failure: true
// sha.h - originally written and placed in the public domain by Wei Dai

//! \file sha.h
//! \brief Classes for SHA-1 and SHA-2 family of message digests
//! \since SHA1 since Crypto++ 1.0, SHA2 since Crypto++ 4.0, Intel SHA extensions since Crypto++ 6.0

#ifndef CRYPTOPP_SHA_H
#define CRYPTOPP_SHA_H

#include "config.h"
#include "iterhash.h"

// Clang 3.3 integrated assembler crash on Linux
//  http://github.com/weidai11/cryptopp/issues/264
#if defined(CRYPTOPP_LLVM_CLANG_VERSION) && (CRYPTOPP_LLVM_CLANG_VERSION < 30400)
# define CRYPTOPP_DISABLE_SHA_ASM
#endif

NAMESPACE_BEGIN(CryptoPP)

//! \class SHA1
//! \brief SHA-1 message digest
//! \sa <a href="http://www.weidai.com/scan-mirror/md.html#SHA-1">SHA-1</a>
//! \since Crypto++ 1.0, Intel SHA extensions since Crypto++ 6.0
class CRYPTOPP_DLL SHA1 : public IteratedHashWithStaticTransform<word32, BigEndian, 64, 20, SHA1>
{
public:
<<<<<<< HEAD
#if CRYPTOPP_SHANI_AVAILABLE
	size_t HashMultipleBlocks(const word32 *input, size_t length);
#endif
=======
	//! \brief Initialize state array
	//! \param state the state of the hash
	//! \details InitState sets a state array to SHA1 initial values
	//! \details Hashes which derive from IteratedHashWithStaticTransform provide static
	//!   member functions InitState and Transform. External classes, like SEAL and MDC,
	//!   can initialize state with a user provided key and operate the hash on the data
	//!   with the used supplied initial state.
	//! \note On Intel platforms the state array must be 16-byte aligned for SSE2.
>>>>>>> 20def29d
	static void CRYPTOPP_API InitState(HashWordType *state);
	//! \brief Operate the hash
	//! \param digest the state of the hash
	//! \param data the data to be digested
	//! \details Transform operates the hash on <tt>data</tt>. When the call is invoked
	//!    <tt>data</tt> holds initial state. Upon return <tt>data</tt> holds the hash or
	//!    updated state.
	//! \details Hashes which derive from IteratedHashWithStaticTransform provide static
	//!   member functions InitState and Transform. External classes, like SEAL and MDC,
	//!   can initialize state with a user provided key and operate the hash on the data
	//!   with the used supplied initial state.
	//! \note On Intel platforms the state array and data must be 16-byte aligned for SSE2.
	static void CRYPTOPP_API Transform(word32 *digest, const word32 *data);
	//! \brief The algorithm name
	//! \returns C-style string "SHA-1"
	CRYPTOPP_STATIC_CONSTEXPR const char* CRYPTOPP_API StaticAlgorithmName() {return "SHA-1";}

#if CRYPTOPP_BOOL_SSE_SHA_INTRINSICS_AVAILABLE
	size_t HashMultipleBlocks(const word32 *input, size_t length);
#endif
};

//! \class SHA256
//! \brief SHA-256 message digest
//! \sa <a href="http://www.weidai.com/scan-mirror/md.html#SHA-256">SHA-256</a>
//! \since Crypto++ 4.0, Intel SHA extensions since Crypto++ 6.0
class CRYPTOPP_DLL SHA256 : public IteratedHashWithStaticTransform<word32, BigEndian, 64, 32, SHA256, 32, true>
{
public:
	//! \brief Initialize state array
	//! \param state the state of the hash
	//! \details InitState sets a state array to SHA256 initial values
	//! \details Hashes which derive from IteratedHashWithStaticTransform provide static
	//!   member functions InitState and Transform. External classes, like SEAL and MDC,
	//!   can initialize state with a user provided key and operate the hash on the data
	//!   with the used supplied initial state.
	//! \note On Intel platforms the state array must be 16-byte aligned for SSE2.
	static void CRYPTOPP_API InitState(HashWordType *state);
	//! \brief Operate the hash
	//! \param digest the state of the hash
	//! \param data the data to be digested
	//! \details Transform operates the hash on <tt>data</tt>. When the call is invoked
	//!    <tt>data</tt> holds initial state. Upon return <tt>data</tt> holds the hash or
	//!    updated state.
	//! \details Hashes which derive from IteratedHashWithStaticTransform provide static
	//!   member functions InitState and Transform. External classes, like SEAL and MDC,
	//!   can initialize state with a user provided key and operate the hash on the data
	//!   with the used supplied initial state.
	//! \note On Intel platforms the state array and data must be 16-byte aligned for SSE2.
	static void CRYPTOPP_API Transform(word32 *digest, const word32 *data);
	//! \brief The algorithm name
	//! \returns C-style string "SHA-256"
	CRYPTOPP_STATIC_CONSTEXPR const char* CRYPTOPP_API StaticAlgorithmName() {return "SHA-256";}

#if (defined(CRYPTOPP_X86_ASM_AVAILABLE) || defined(CRYPTOPP_X32_ASM_AVAILABLE) || defined(CRYPTOPP_X64_MASM_AVAILABLE)) && !defined(CRYPTOPP_DISABLE_SHA_ASM)
	size_t HashMultipleBlocks(const word32 *input, size_t length);
#endif
};

//! \class SHA224
//! \brief SHA-224 message digest
//! \sa <a href="http://www.weidai.com/scan-mirror/md.html#SHA-224">SHA-224</a>
//! \since Crypto++ 4.0, Intel SHA extensions since Crypto++ 6.0
class CRYPTOPP_DLL SHA224 : public IteratedHashWithStaticTransform<word32, BigEndian, 64, 32, SHA224, 28, true>
{
public:
	//! \brief Initialize state array
	//! \param state the state of the hash
	//! \details InitState sets a state array to SHA224 initial values
	//! \details Hashes which derive from IteratedHashWithStaticTransform provide static
	//!   member functions InitState and Transform. External classes, like SEAL and MDC,
	//!   can initialize state with a user provided key and operate the hash on the data
	//!   with the used supplied initial state.
	//! \note On Intel platforms the state array must be 16-byte aligned for SSE2.
	static void CRYPTOPP_API InitState(HashWordType *state);
	//! \brief Operate the hash
	//! \param digest the state of the hash
	//! \param data the data to be digested
	//! \details Transform operates the hash on <tt>data</tt>. When the call is invoked
	//!    <tt>data</tt> holds initial state. Upon return <tt>data</tt> holds the hash or
	//!    updated state.
	//! \details Hashes which derive from IteratedHashWithStaticTransform provide static
	//!   member functions InitState and Transform. External classes, like SEAL and MDC,
	//!   can initialize state with a user provided key and operate the hash on the data
	//!   with the used supplied initial state.
	//! \note On Intel platforms the state array and data must be 16-byte aligned for SSE2.
	static void CRYPTOPP_API Transform(word32 *digest, const word32 *data) {SHA256::Transform(digest, data);}
	//! \brief The algorithm name
	//! \returns C-style string "SHA-224"
	CRYPTOPP_STATIC_CONSTEXPR const char* CRYPTOPP_API StaticAlgorithmName() {return "SHA-224";}

#if (defined(CRYPTOPP_X86_ASM_AVAILABLE) || defined(CRYPTOPP_X32_ASM_AVAILABLE) || defined(CRYPTOPP_X64_MASM_AVAILABLE)) && !defined(CRYPTOPP_DISABLE_SHA_ASM)
	size_t HashMultipleBlocks(const word32 *input, size_t length);
#endif
};

//! \class SHA512
//! \brief SHA-512 message digest
//! \sa <a href="http://www.weidai.com/scan-mirror/md.html#SHA-512">SHA-512</a>
//! \since Crypto++ 4.0
class CRYPTOPP_DLL SHA512 : public IteratedHashWithStaticTransform<word64, BigEndian, 128, 64, SHA512, 64, (CRYPTOPP_BOOL_X86|CRYPTOPP_BOOL_X32)>
{
public:
	//! \brief Initialize state array
	//! \param state the state of the hash
	//! \details InitState sets a state array to SHA512 initial values
	//! \details Hashes which derive from IteratedHashWithStaticTransform provide static
	//!   member functions InitState and Transform. External classes, like SEAL and MDC,
	//!   can initialize state with a user provided key and operate the hash on the data
	//!   with the used supplied initial state.
	//! \note On Intel platforms the state array must be 16-byte aligned for SSE2.
	static void CRYPTOPP_API InitState(HashWordType *state);
	//! \brief Operate the hash
	//! \param digest the state of the hash
	//! \param data the data to be digested
	//! \details Transform operates the hash on <tt>data</tt>. When the call is invoked
	//!    <tt>data</tt> holds initial state. Upon return <tt>data</tt> holds the hash or
	//!    updated state.
	//! \details Hashes which derive from IteratedHashWithStaticTransform provide static
	//!   member functions InitState and Transform. External classes, like SEAL and MDC,
	//!   can initialize state with a user provided key and operate the hash on the data
	//!   with the used supplied initial state.
	//! \note On Intel platforms the state array and data must be 16-byte aligned for SSE2.
	static void CRYPTOPP_API Transform(word64 *digest, const word64 *data);
	//! \brief The algorithm name
	//! \returns C-style string "SHA-512"
	CRYPTOPP_STATIC_CONSTEXPR const char* CRYPTOPP_API StaticAlgorithmName() {return "SHA-512";}
};

//! \class SHA384
//! \brief SHA-384 message digest
//! \sa <a href="http://www.weidai.com/scan-mirror/md.html#SHA-384">SHA-384</a>
//! \since Crypto++ 4.0
class CRYPTOPP_DLL SHA384 : public IteratedHashWithStaticTransform<word64, BigEndian, 128, 64, SHA384, 48, (CRYPTOPP_BOOL_X86|CRYPTOPP_BOOL_X32)>
{
public:
	//! \brief Initialize state array
	//! \param state the state of the hash
	//! \details InitState sets a state array to SHA384 initial values
	//! \details Hashes which derive from IteratedHashWithStaticTransform provide static
	//!   member functions InitState and Transform. External classes, like SEAL and MDC,
	//!   can initialize state with a user provided key and operate the hash on the data
	//!   with the used supplied initial state.
	//! \note On Intel platforms the state array must be 16-byte aligned for SSE2.
	static void CRYPTOPP_API InitState(HashWordType *state);
	//! \brief Operate the hash
	//! \param digest the state of the hash
	//! \param data the data to be digested
	//! \details Transform operates the hash on <tt>data</tt>. When the call is invoked
	//!    <tt>data</tt> holds initial state. Upon return <tt>data</tt> holds the hash or
	//!    updated state.
	//! \details Hashes which derive from IteratedHashWithStaticTransform provide static
	//!   member functions InitState and Transform. External classes, like SEAL and MDC,
	//!   can initialize state with a user provided key and operate the hash on the data
	//!   with the used supplied initial state.
	//! \note On Intel platforms the state array and data must be 16-byte aligned for SSE2.
	static void CRYPTOPP_API Transform(word64 *digest, const word64 *data) {SHA512::Transform(digest, data);}
	//! \brief The algorithm name
	//! \returns C-style string "SHA-384"
	CRYPTOPP_STATIC_CONSTEXPR const char* CRYPTOPP_API StaticAlgorithmName() {return "SHA-384";}
};

NAMESPACE_END

#endif
<|MERGE_RESOLUTION|>--- conflicted
+++ resolved
@@ -1,206 +1,195 @@
-// sha.h - originally written and placed in the public domain by Wei Dai
-
-//! \file sha.h
-//! \brief Classes for SHA-1 and SHA-2 family of message digests
-//! \since SHA1 since Crypto++ 1.0, SHA2 since Crypto++ 4.0, Intel SHA extensions since Crypto++ 6.0
-
-#ifndef CRYPTOPP_SHA_H
-#define CRYPTOPP_SHA_H
-
-#include "config.h"
-#include "iterhash.h"
-
-// Clang 3.3 integrated assembler crash on Linux
-//  http://github.com/weidai11/cryptopp/issues/264
-#if defined(CRYPTOPP_LLVM_CLANG_VERSION) && (CRYPTOPP_LLVM_CLANG_VERSION < 30400)
-# define CRYPTOPP_DISABLE_SHA_ASM
-#endif
-
-NAMESPACE_BEGIN(CryptoPP)
-
-//! \class SHA1
-//! \brief SHA-1 message digest
-//! \sa <a href="http://www.weidai.com/scan-mirror/md.html#SHA-1">SHA-1</a>
-//! \since Crypto++ 1.0, Intel SHA extensions since Crypto++ 6.0
-class CRYPTOPP_DLL SHA1 : public IteratedHashWithStaticTransform<word32, BigEndian, 64, 20, SHA1>
-{
-public:
-<<<<<<< HEAD
-#if CRYPTOPP_SHANI_AVAILABLE
-	size_t HashMultipleBlocks(const word32 *input, size_t length);
-#endif
-=======
-	//! \brief Initialize state array
-	//! \param state the state of the hash
-	//! \details InitState sets a state array to SHA1 initial values
-	//! \details Hashes which derive from IteratedHashWithStaticTransform provide static
-	//!   member functions InitState and Transform. External classes, like SEAL and MDC,
-	//!   can initialize state with a user provided key and operate the hash on the data
-	//!   with the used supplied initial state.
-	//! \note On Intel platforms the state array must be 16-byte aligned for SSE2.
->>>>>>> 20def29d
-	static void CRYPTOPP_API InitState(HashWordType *state);
-	//! \brief Operate the hash
-	//! \param digest the state of the hash
-	//! \param data the data to be digested
-	//! \details Transform operates the hash on <tt>data</tt>. When the call is invoked
-	//!    <tt>data</tt> holds initial state. Upon return <tt>data</tt> holds the hash or
-	//!    updated state.
-	//! \details Hashes which derive from IteratedHashWithStaticTransform provide static
-	//!   member functions InitState and Transform. External classes, like SEAL and MDC,
-	//!   can initialize state with a user provided key and operate the hash on the data
-	//!   with the used supplied initial state.
-	//! \note On Intel platforms the state array and data must be 16-byte aligned for SSE2.
-	static void CRYPTOPP_API Transform(word32 *digest, const word32 *data);
-	//! \brief The algorithm name
-	//! \returns C-style string "SHA-1"
-	CRYPTOPP_STATIC_CONSTEXPR const char* CRYPTOPP_API StaticAlgorithmName() {return "SHA-1";}
-
-#if CRYPTOPP_BOOL_SSE_SHA_INTRINSICS_AVAILABLE
-	size_t HashMultipleBlocks(const word32 *input, size_t length);
-#endif
-};
-
-//! \class SHA256
-//! \brief SHA-256 message digest
-//! \sa <a href="http://www.weidai.com/scan-mirror/md.html#SHA-256">SHA-256</a>
-//! \since Crypto++ 4.0, Intel SHA extensions since Crypto++ 6.0
-class CRYPTOPP_DLL SHA256 : public IteratedHashWithStaticTransform<word32, BigEndian, 64, 32, SHA256, 32, true>
-{
-public:
-	//! \brief Initialize state array
-	//! \param state the state of the hash
-	//! \details InitState sets a state array to SHA256 initial values
-	//! \details Hashes which derive from IteratedHashWithStaticTransform provide static
-	//!   member functions InitState and Transform. External classes, like SEAL and MDC,
-	//!   can initialize state with a user provided key and operate the hash on the data
-	//!   with the used supplied initial state.
-	//! \note On Intel platforms the state array must be 16-byte aligned for SSE2.
-	static void CRYPTOPP_API InitState(HashWordType *state);
-	//! \brief Operate the hash
-	//! \param digest the state of the hash
-	//! \param data the data to be digested
-	//! \details Transform operates the hash on <tt>data</tt>. When the call is invoked
-	//!    <tt>data</tt> holds initial state. Upon return <tt>data</tt> holds the hash or
-	//!    updated state.
-	//! \details Hashes which derive from IteratedHashWithStaticTransform provide static
-	//!   member functions InitState and Transform. External classes, like SEAL and MDC,
-	//!   can initialize state with a user provided key and operate the hash on the data
-	//!   with the used supplied initial state.
-	//! \note On Intel platforms the state array and data must be 16-byte aligned for SSE2.
-	static void CRYPTOPP_API Transform(word32 *digest, const word32 *data);
-	//! \brief The algorithm name
-	//! \returns C-style string "SHA-256"
-	CRYPTOPP_STATIC_CONSTEXPR const char* CRYPTOPP_API StaticAlgorithmName() {return "SHA-256";}
-
-#if (defined(CRYPTOPP_X86_ASM_AVAILABLE) || defined(CRYPTOPP_X32_ASM_AVAILABLE) || defined(CRYPTOPP_X64_MASM_AVAILABLE)) && !defined(CRYPTOPP_DISABLE_SHA_ASM)
-	size_t HashMultipleBlocks(const word32 *input, size_t length);
-#endif
-};
-
-//! \class SHA224
-//! \brief SHA-224 message digest
-//! \sa <a href="http://www.weidai.com/scan-mirror/md.html#SHA-224">SHA-224</a>
-//! \since Crypto++ 4.0, Intel SHA extensions since Crypto++ 6.0
-class CRYPTOPP_DLL SHA224 : public IteratedHashWithStaticTransform<word32, BigEndian, 64, 32, SHA224, 28, true>
-{
-public:
-	//! \brief Initialize state array
-	//! \param state the state of the hash
-	//! \details InitState sets a state array to SHA224 initial values
-	//! \details Hashes which derive from IteratedHashWithStaticTransform provide static
-	//!   member functions InitState and Transform. External classes, like SEAL and MDC,
-	//!   can initialize state with a user provided key and operate the hash on the data
-	//!   with the used supplied initial state.
-	//! \note On Intel platforms the state array must be 16-byte aligned for SSE2.
-	static void CRYPTOPP_API InitState(HashWordType *state);
-	//! \brief Operate the hash
-	//! \param digest the state of the hash
-	//! \param data the data to be digested
-	//! \details Transform operates the hash on <tt>data</tt>. When the call is invoked
-	//!    <tt>data</tt> holds initial state. Upon return <tt>data</tt> holds the hash or
-	//!    updated state.
-	//! \details Hashes which derive from IteratedHashWithStaticTransform provide static
-	//!   member functions InitState and Transform. External classes, like SEAL and MDC,
-	//!   can initialize state with a user provided key and operate the hash on the data
-	//!   with the used supplied initial state.
-	//! \note On Intel platforms the state array and data must be 16-byte aligned for SSE2.
-	static void CRYPTOPP_API Transform(word32 *digest, const word32 *data) {SHA256::Transform(digest, data);}
-	//! \brief The algorithm name
-	//! \returns C-style string "SHA-224"
-	CRYPTOPP_STATIC_CONSTEXPR const char* CRYPTOPP_API StaticAlgorithmName() {return "SHA-224";}
-
-#if (defined(CRYPTOPP_X86_ASM_AVAILABLE) || defined(CRYPTOPP_X32_ASM_AVAILABLE) || defined(CRYPTOPP_X64_MASM_AVAILABLE)) && !defined(CRYPTOPP_DISABLE_SHA_ASM)
-	size_t HashMultipleBlocks(const word32 *input, size_t length);
-#endif
-};
-
-//! \class SHA512
-//! \brief SHA-512 message digest
-//! \sa <a href="http://www.weidai.com/scan-mirror/md.html#SHA-512">SHA-512</a>
-//! \since Crypto++ 4.0
-class CRYPTOPP_DLL SHA512 : public IteratedHashWithStaticTransform<word64, BigEndian, 128, 64, SHA512, 64, (CRYPTOPP_BOOL_X86|CRYPTOPP_BOOL_X32)>
-{
-public:
-	//! \brief Initialize state array
-	//! \param state the state of the hash
-	//! \details InitState sets a state array to SHA512 initial values
-	//! \details Hashes which derive from IteratedHashWithStaticTransform provide static
-	//!   member functions InitState and Transform. External classes, like SEAL and MDC,
-	//!   can initialize state with a user provided key and operate the hash on the data
-	//!   with the used supplied initial state.
-	//! \note On Intel platforms the state array must be 16-byte aligned for SSE2.
-	static void CRYPTOPP_API InitState(HashWordType *state);
-	//! \brief Operate the hash
-	//! \param digest the state of the hash
-	//! \param data the data to be digested
-	//! \details Transform operates the hash on <tt>data</tt>. When the call is invoked
-	//!    <tt>data</tt> holds initial state. Upon return <tt>data</tt> holds the hash or
-	//!    updated state.
-	//! \details Hashes which derive from IteratedHashWithStaticTransform provide static
-	//!   member functions InitState and Transform. External classes, like SEAL and MDC,
-	//!   can initialize state with a user provided key and operate the hash on the data
-	//!   with the used supplied initial state.
-	//! \note On Intel platforms the state array and data must be 16-byte aligned for SSE2.
-	static void CRYPTOPP_API Transform(word64 *digest, const word64 *data);
-	//! \brief The algorithm name
-	//! \returns C-style string "SHA-512"
-	CRYPTOPP_STATIC_CONSTEXPR const char* CRYPTOPP_API StaticAlgorithmName() {return "SHA-512";}
-};
-
-//! \class SHA384
-//! \brief SHA-384 message digest
-//! \sa <a href="http://www.weidai.com/scan-mirror/md.html#SHA-384">SHA-384</a>
-//! \since Crypto++ 4.0
-class CRYPTOPP_DLL SHA384 : public IteratedHashWithStaticTransform<word64, BigEndian, 128, 64, SHA384, 48, (CRYPTOPP_BOOL_X86|CRYPTOPP_BOOL_X32)>
-{
-public:
-	//! \brief Initialize state array
-	//! \param state the state of the hash
-	//! \details InitState sets a state array to SHA384 initial values
-	//! \details Hashes which derive from IteratedHashWithStaticTransform provide static
-	//!   member functions InitState and Transform. External classes, like SEAL and MDC,
-	//!   can initialize state with a user provided key and operate the hash on the data
-	//!   with the used supplied initial state.
-	//! \note On Intel platforms the state array must be 16-byte aligned for SSE2.
-	static void CRYPTOPP_API InitState(HashWordType *state);
-	//! \brief Operate the hash
-	//! \param digest the state of the hash
-	//! \param data the data to be digested
-	//! \details Transform operates the hash on <tt>data</tt>. When the call is invoked
-	//!    <tt>data</tt> holds initial state. Upon return <tt>data</tt> holds the hash or
-	//!    updated state.
-	//! \details Hashes which derive from IteratedHashWithStaticTransform provide static
-	//!   member functions InitState and Transform. External classes, like SEAL and MDC,
-	//!   can initialize state with a user provided key and operate the hash on the data
-	//!   with the used supplied initial state.
-	//! \note On Intel platforms the state array and data must be 16-byte aligned for SSE2.
-	static void CRYPTOPP_API Transform(word64 *digest, const word64 *data) {SHA512::Transform(digest, data);}
-	//! \brief The algorithm name
-	//! \returns C-style string "SHA-384"
-	CRYPTOPP_STATIC_CONSTEXPR const char* CRYPTOPP_API StaticAlgorithmName() {return "SHA-384";}
-};
-
-NAMESPACE_END
-
-#endif
+// sha.h - originally written and placed in the public domain by Wei Dai
+
+//! \file sha.h
+//! \brief Classes for SHA-1 and SHA-2 family of message digests
+//! \since SHA1 since Crypto++ 1.0, SHA2 since Crypto++ 4.0, Intel SHA extensions since Crypto++ 6.0
+
+#ifndef CRYPTOPP_SHA_H
+#define CRYPTOPP_SHA_H
+
+#include "config.h"
+#include "iterhash.h"
+
+// Clang 3.3 integrated assembler crash on Linux
+//  http://github.com/weidai11/cryptopp/issues/264
+#if defined(CRYPTOPP_LLVM_CLANG_VERSION) && (CRYPTOPP_LLVM_CLANG_VERSION < 30400)
+# define CRYPTOPP_DISABLE_SHA_ASM
+#endif
+
+NAMESPACE_BEGIN(CryptoPP)
+
+//! \class SHA1
+//! \brief SHA-1 message digest
+//! \sa <a href="http://www.weidai.com/scan-mirror/md.html#SHA-1">SHA-1</a>
+//! \since Crypto++ 1.0, Intel SHA extensions since Crypto++ 6.0
+class CRYPTOPP_DLL SHA1 : public IteratedHashWithStaticTransform<word32, BigEndian, 64, 20, SHA1>
+{
+public:
+#if CRYPTOPP_SHANI_AVAILABLE
+	size_t HashMultipleBlocks(const word32 *input, size_t length);
+#endif
+	static void CRYPTOPP_API InitState(HashWordType *state);
+	//! \brief Operate the hash
+	//! \param digest the state of the hash
+	//! \param data the data to be digested
+	//! \details Transform operates the hash on <tt>data</tt>. When the call is invoked
+	//!    <tt>data</tt> holds initial state. Upon return <tt>data</tt> holds the hash or
+	//!    updated state.
+	//! \details Hashes which derive from IteratedHashWithStaticTransform provide static
+	//!   member functions InitState and Transform. External classes, like SEAL and MDC,
+	//!   can initialize state with a user provided key and operate the hash on the data
+	//!   with the used supplied initial state.
+	//! \note On Intel platforms the state array and data must be 16-byte aligned for SSE2.
+	static void CRYPTOPP_API Transform(word32 *digest, const word32 *data);
+	//! \brief The algorithm name
+	//! \returns C-style string "SHA-1"
+	CRYPTOPP_STATIC_CONSTEXPR const char* CRYPTOPP_API StaticAlgorithmName() {return "SHA-1";}
+
+#if CRYPTOPP_BOOL_SSE_SHA_INTRINSICS_AVAILABLE
+	size_t HashMultipleBlocks(const word32 *input, size_t length);
+#endif
+};
+
+//! \class SHA256
+//! \brief SHA-256 message digest
+//! \sa <a href="http://www.weidai.com/scan-mirror/md.html#SHA-256">SHA-256</a>
+//! \since Crypto++ 4.0, Intel SHA extensions since Crypto++ 6.0
+class CRYPTOPP_DLL SHA256 : public IteratedHashWithStaticTransform<word32, BigEndian, 64, 32, SHA256, 32, true>
+{
+public:
+	//! \brief Initialize state array
+	//! \param state the state of the hash
+	//! \details InitState sets a state array to SHA256 initial values
+	//! \details Hashes which derive from IteratedHashWithStaticTransform provide static
+	//!   member functions InitState and Transform. External classes, like SEAL and MDC,
+	//!   can initialize state with a user provided key and operate the hash on the data
+	//!   with the used supplied initial state.
+	//! \note On Intel platforms the state array must be 16-byte aligned for SSE2.
+	static void CRYPTOPP_API InitState(HashWordType *state);
+	//! \brief Operate the hash
+	//! \param digest the state of the hash
+	//! \param data the data to be digested
+	//! \details Transform operates the hash on <tt>data</tt>. When the call is invoked
+	//!    <tt>data</tt> holds initial state. Upon return <tt>data</tt> holds the hash or
+	//!    updated state.
+	//! \details Hashes which derive from IteratedHashWithStaticTransform provide static
+	//!   member functions InitState and Transform. External classes, like SEAL and MDC,
+	//!   can initialize state with a user provided key and operate the hash on the data
+	//!   with the used supplied initial state.
+	//! \note On Intel platforms the state array and data must be 16-byte aligned for SSE2.
+	static void CRYPTOPP_API Transform(word32 *digest, const word32 *data);
+	//! \brief The algorithm name
+	//! \returns C-style string "SHA-256"
+	CRYPTOPP_STATIC_CONSTEXPR const char* CRYPTOPP_API StaticAlgorithmName() {return "SHA-256";}
+
+#if (defined(CRYPTOPP_X86_ASM_AVAILABLE) || defined(CRYPTOPP_X32_ASM_AVAILABLE) || defined(CRYPTOPP_X64_MASM_AVAILABLE)) && !defined(CRYPTOPP_DISABLE_SHA_ASM)
+	size_t HashMultipleBlocks(const word32 *input, size_t length);
+#endif
+};
+
+//! \class SHA224
+//! \brief SHA-224 message digest
+//! \sa <a href="http://www.weidai.com/scan-mirror/md.html#SHA-224">SHA-224</a>
+//! \since Crypto++ 4.0, Intel SHA extensions since Crypto++ 6.0
+class CRYPTOPP_DLL SHA224 : public IteratedHashWithStaticTransform<word32, BigEndian, 64, 32, SHA224, 28, true>
+{
+public:
+	//! \brief Initialize state array
+	//! \param state the state of the hash
+	//! \details InitState sets a state array to SHA224 initial values
+	//! \details Hashes which derive from IteratedHashWithStaticTransform provide static
+	//!   member functions InitState and Transform. External classes, like SEAL and MDC,
+	//!   can initialize state with a user provided key and operate the hash on the data
+	//!   with the used supplied initial state.
+	//! \note On Intel platforms the state array must be 16-byte aligned for SSE2.
+	static void CRYPTOPP_API InitState(HashWordType *state);
+	//! \brief Operate the hash
+	//! \param digest the state of the hash
+	//! \param data the data to be digested
+	//! \details Transform operates the hash on <tt>data</tt>. When the call is invoked
+	//!    <tt>data</tt> holds initial state. Upon return <tt>data</tt> holds the hash or
+	//!    updated state.
+	//! \details Hashes which derive from IteratedHashWithStaticTransform provide static
+	//!   member functions InitState and Transform. External classes, like SEAL and MDC,
+	//!   can initialize state with a user provided key and operate the hash on the data
+	//!   with the used supplied initial state.
+	//! \note On Intel platforms the state array and data must be 16-byte aligned for SSE2.
+	static void CRYPTOPP_API Transform(word32 *digest, const word32 *data) {SHA256::Transform(digest, data);}
+	//! \brief The algorithm name
+	//! \returns C-style string "SHA-224"
+	CRYPTOPP_STATIC_CONSTEXPR const char* CRYPTOPP_API StaticAlgorithmName() {return "SHA-224";}
+
+#if (defined(CRYPTOPP_X86_ASM_AVAILABLE) || defined(CRYPTOPP_X32_ASM_AVAILABLE) || defined(CRYPTOPP_X64_MASM_AVAILABLE)) && !defined(CRYPTOPP_DISABLE_SHA_ASM)
+	size_t HashMultipleBlocks(const word32 *input, size_t length);
+#endif
+};
+
+//! \class SHA512
+//! \brief SHA-512 message digest
+//! \sa <a href="http://www.weidai.com/scan-mirror/md.html#SHA-512">SHA-512</a>
+//! \since Crypto++ 4.0
+class CRYPTOPP_DLL SHA512 : public IteratedHashWithStaticTransform<word64, BigEndian, 128, 64, SHA512, 64, (CRYPTOPP_BOOL_X86|CRYPTOPP_BOOL_X32)>
+{
+public:
+	//! \brief Initialize state array
+	//! \param state the state of the hash
+	//! \details InitState sets a state array to SHA512 initial values
+	//! \details Hashes which derive from IteratedHashWithStaticTransform provide static
+	//!   member functions InitState and Transform. External classes, like SEAL and MDC,
+	//!   can initialize state with a user provided key and operate the hash on the data
+	//!   with the used supplied initial state.
+	//! \note On Intel platforms the state array must be 16-byte aligned for SSE2.
+	static void CRYPTOPP_API InitState(HashWordType *state);
+	//! \brief Operate the hash
+	//! \param digest the state of the hash
+	//! \param data the data to be digested
+	//! \details Transform operates the hash on <tt>data</tt>. When the call is invoked
+	//!    <tt>data</tt> holds initial state. Upon return <tt>data</tt> holds the hash or
+	//!    updated state.
+	//! \details Hashes which derive from IteratedHashWithStaticTransform provide static
+	//!   member functions InitState and Transform. External classes, like SEAL and MDC,
+	//!   can initialize state with a user provided key and operate the hash on the data
+	//!   with the used supplied initial state.
+	//! \note On Intel platforms the state array and data must be 16-byte aligned for SSE2.
+	static void CRYPTOPP_API Transform(word64 *digest, const word64 *data);
+	//! \brief The algorithm name
+	//! \returns C-style string "SHA-512"
+	CRYPTOPP_STATIC_CONSTEXPR const char* CRYPTOPP_API StaticAlgorithmName() {return "SHA-512";}
+};
+
+//! \class SHA384
+//! \brief SHA-384 message digest
+//! \sa <a href="http://www.weidai.com/scan-mirror/md.html#SHA-384">SHA-384</a>
+//! \since Crypto++ 4.0
+class CRYPTOPP_DLL SHA384 : public IteratedHashWithStaticTransform<word64, BigEndian, 128, 64, SHA384, 48, (CRYPTOPP_BOOL_X86|CRYPTOPP_BOOL_X32)>
+{
+public:
+	//! \brief Initialize state array
+	//! \param state the state of the hash
+	//! \details InitState sets a state array to SHA384 initial values
+	//! \details Hashes which derive from IteratedHashWithStaticTransform provide static
+	//!   member functions InitState and Transform. External classes, like SEAL and MDC,
+	//!   can initialize state with a user provided key and operate the hash on the data
+	//!   with the used supplied initial state.
+	//! \note On Intel platforms the state array must be 16-byte aligned for SSE2.
+	static void CRYPTOPP_API InitState(HashWordType *state);
+	//! \brief Operate the hash
+	//! \param digest the state of the hash
+	//! \param data the data to be digested
+	//! \details Transform operates the hash on <tt>data</tt>. When the call is invoked
+	//!    <tt>data</tt> holds initial state. Upon return <tt>data</tt> holds the hash or
+	//!    updated state.
+	//! \details Hashes which derive from IteratedHashWithStaticTransform provide static
+	//!   member functions InitState and Transform. External classes, like SEAL and MDC,
+	//!   can initialize state with a user provided key and operate the hash on the data
+	//!   with the used supplied initial state.
+	//! \note On Intel platforms the state array and data must be 16-byte aligned for SSE2.
+	static void CRYPTOPP_API Transform(word64 *digest, const word64 *data) {SHA512::Transform(digest, data);}
+	//! \brief The algorithm name
+	//! \returns C-style string "SHA-384"
+	CRYPTOPP_STATIC_CONSTEXPR const char* CRYPTOPP_API StaticAlgorithmName() {return "SHA-384";}
+};
+
+NAMESPACE_END
+
+#endif
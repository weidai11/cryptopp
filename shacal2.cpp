// shacal2.cpp - written by Kevin Springle, 2003
//
// Portions of this code were derived from
// Wei Dai's implementation of SHA-2
//
// Jack Lloyd is the author of Botan and allowed Crypto++ to use
// parts of Botan's implementation under the same license as Crypto++
// is released. The code for SHACAL2_Enc_ProcessAndXorBlock_SHANI
// below is Botan's x86_encrypt_blocks with minor tweaks. Many thanks
// to the Botan team. Also see http://github.com/randombit/botan/.
//
// The original code and all modifications are in the public domain.

#include "pch.h"
#include "config.h"
#include "shacal2.h"
#include "cpu.h"
#include "misc.h"
#include "cpu.h"

#if CRYPTOPP_BOOL_SSE_SHA_INTRINSICS_AVAILABLE
#include <immintrin.h>
#endif

// Clang __m128i casts
#define M128_CAST(x) ((__m128i *)(void *)(x))
#define CONST_M128_CAST(x) ((const __m128i *)(const void *)(x))

NAMESPACE_BEGIN(CryptoPP)

ANONYMOUS_NAMESPACE_BEGIN

#if CRYPTOPP_BOOL_SSE_SHA_INTRINSICS_AVAILABLE
void SHACAL2_Enc_ProcessAndXorBlock_SHANI(const word32* subKeys, const byte *inBlock, const byte *xorBlock, byte *outBlock)
{
	CRYPTOPP_ASSERT(subKeys);
	CRYPTOPP_ASSERT(inBlock);
	CRYPTOPP_ASSERT(outBlock);

	__m128i MASK = _mm_set_epi64x(0x0C0D0E0F08090A0B, 0x0405060700010203);
	__m128i B0 = _mm_loadu_si128(CONST_M128_CAST(inBlock + 0));
	__m128i B1 = _mm_loadu_si128(CONST_M128_CAST(inBlock + 16));

	B0 = _mm_shuffle_epi8(B0, MASK);
	B1 = _mm_shuffle_epi8(B1, MASK);

	B0 = _mm_shuffle_epi32(B0, 0xB1);  // CDAB
	B1 = _mm_shuffle_epi32(B1, 0x1B);  // EFGH

	__m128i TMP  = _mm_alignr_epi8(B0, B1, 8);  // ABEF
	B1 = _mm_blend_epi16(B1, B0, 0xF0);         // CDGH
	B0 = TMP;

	for (size_t i = 0; i != 8; ++i)
	{
		B1 = _mm_sha256rnds2_epu32(B1, B0, _mm_set_epi32(0,0,subKeys[8*i+1],subKeys[8*i+0]));
		B0 = _mm_sha256rnds2_epu32(B0, B1, _mm_set_epi32(0,0,subKeys[8*i+3],subKeys[8*i+2]));
		B1 = _mm_sha256rnds2_epu32(B1, B0, _mm_set_epi32(0,0,subKeys[8*i+5],subKeys[8*i+4]));
		B0 = _mm_sha256rnds2_epu32(B0, B1, _mm_set_epi32(0,0,subKeys[8*i+7],subKeys[8*i+6]));
	}

	TMP = _mm_shuffle_epi32(B0, 0x1B);    // FEBA
	B1 = _mm_shuffle_epi32(B1, 0xB1);     // DCHG
	B0 = _mm_blend_epi16(TMP, B1, 0xF0);  // DCBA
	B1 = _mm_alignr_epi8(B1, TMP, 8);     // ABEF

	B0 = _mm_shuffle_epi8(B0, MASK);
	B1 = _mm_shuffle_epi8(B1, MASK);

	if (xorBlock)
	{
		_mm_storeu_si128(M128_CAST(outBlock + 0),
			_mm_xor_si128(B0, _mm_loadu_si128(CONST_M128_CAST(xorBlock + 0))));

		_mm_storeu_si128(M128_CAST(outBlock + 16),
			_mm_xor_si128(B1, _mm_loadu_si128(CONST_M128_CAST(xorBlock + 16))));
	}
	else
	{
		_mm_storeu_si128(M128_CAST(outBlock + 0), B0);
		_mm_storeu_si128(M128_CAST(outBlock + 16), B1);
	}
}
#endif

ANONYMOUS_NAMESPACE_END

// SHACAL-2 function and round definitions

#define S0(x) (rotrFixed(x,2)^rotrFixed(x,13)^rotrFixed(x,22))
#define S1(x) (rotrFixed(x,6)^rotrFixed(x,11)^rotrFixed(x,25))
#define s0(x) (rotrFixed(x,7)^rotrFixed(x,18)^(x>>3))
#define s1(x) (rotrFixed(x,17)^rotrFixed(x,19)^(x>>10))

#define Ch(x,y,z) (z^(x&(y^z)))
#define Maj(x,y,z) ((x&y)|(z&(x|y)))

/* R is the SHA-256 round function. */
/* This macro increments the k argument as a side effect. */
#define R(a,b,c,d,e,f,g,h,k) \
	h+=S1(e)+Ch(e,f,g)+*k++;d+=h;h+=S0(a)+Maj(a,b,c);

/* P is the inverse of the SHA-256 round function. */
/* This macro decrements the k argument as a side effect. */
#define P(a,b,c,d,e,f,g,h,k) \
	h-=S0(a)+Maj(a,b,c);d-=h;h-=S1(e)+Ch(e,f,g)+*--k;

#if CRYPTOPP_SHANI_AVAILABLE
extern void SHACAL2_Enc_ProcessAndXorBlock_SHANI(const word32* subKeys,
                const byte *inBlock, const byte *xorBlock, byte *outBlock);
#endif

void SHACAL2::Base::UncheckedSetKey(const byte *userKey, unsigned int keylen, const NameValuePairs &)
{
	AssertValidKeyLength(keylen);

	word32 *rk = m_key;
	unsigned int i;

	GetUserKey(BIG_ENDIAN_ORDER, rk, m_key.size(), userKey, keylen);
	for (i = 0; i < 48; i++, rk++)
	{
		rk[16] = rk[0] + s0(rk[1]) + rk[9] + s1(rk[14]);
		rk[0] += K[i];
	}
	for (i = 48; i < 64; i++, rk++)
	{
		rk[0] += K[i];
	}
}

typedef BlockGetAndPut<word32, BigEndian> Block;

void SHACAL2::Enc::ProcessAndXorBlock(const byte *inBlock, const byte *xorBlock, byte *outBlock) const
{
<<<<<<< HEAD
#if CRYPTOPP_SHANI_AVAILABLE
=======
#if CRYPTOPP_BOOL_SSE_SHA_INTRINSICS_AVAILABLE
>>>>>>> 1ab1e08a
	if (HasSHA())
	{
		SHACAL2_Enc_ProcessAndXorBlock_SHANI(m_key, inBlock, xorBlock, outBlock);
		return;
	}
#endif

	word32 a, b, c, d, e, f, g, h;
	const word32 *rk = m_key;

	/*
	 * map byte array block to cipher state:
	 */
	Block::Get(inBlock)(a)(b)(c)(d)(e)(f)(g)(h);

	// Perform SHA-256 transformation.

	/* 64 operations, partially loop unrolled */
	for (unsigned int j=0; j<64; j+=8)
	{
		R(a,b,c,d,e,f,g,h,rk);
		R(h,a,b,c,d,e,f,g,rk);
		R(g,h,a,b,c,d,e,f,rk);
		R(f,g,h,a,b,c,d,e,rk);
		R(e,f,g,h,a,b,c,d,rk);
		R(d,e,f,g,h,a,b,c,rk);
		R(c,d,e,f,g,h,a,b,rk);
		R(b,c,d,e,f,g,h,a,rk);
	}

	/*
	 * map cipher state to byte array block:
	 */

	Block::Put(xorBlock, outBlock)(a)(b)(c)(d)(e)(f)(g)(h);
}

void SHACAL2::Dec::ProcessAndXorBlock(const byte *inBlock, const byte *xorBlock, byte *outBlock) const
{
	word32 a, b, c, d, e, f, g, h;
	const word32 *rk = m_key + 64;

	/*
	 * map byte array block to cipher state:
	 */
	Block::Get(inBlock)(a)(b)(c)(d)(e)(f)(g)(h);

	// Perform inverse SHA-256 transformation.

	/* 64 operations, partially loop unrolled */
	for (unsigned int j=0; j<64; j+=8)
	{
		P(b,c,d,e,f,g,h,a,rk);
		P(c,d,e,f,g,h,a,b,rk);
		P(d,e,f,g,h,a,b,c,rk);
		P(e,f,g,h,a,b,c,d,rk);
		P(f,g,h,a,b,c,d,e,rk);
		P(g,h,a,b,c,d,e,f,rk);
		P(h,a,b,c,d,e,f,g,rk);
		P(a,b,c,d,e,f,g,h,rk);
	}

	/*
	 * map cipher state to byte array block:
	 */

	Block::Put(xorBlock, outBlock)(a)(b)(c)(d)(e)(f)(g)(h);
}

// The SHACAL-2 round constants are identical to the SHA-256 round constants.
const word32 SHACAL2::Base::K[64] =
{
	0x428a2f98, 0x71374491, 0xb5c0fbcf, 0xe9b5dba5,
	0x3956c25b, 0x59f111f1, 0x923f82a4, 0xab1c5ed5,
	0xd807aa98, 0x12835b01, 0x243185be, 0x550c7dc3,
	0x72be5d74, 0x80deb1fe, 0x9bdc06a7, 0xc19bf174,
	0xe49b69c1, 0xefbe4786, 0x0fc19dc6, 0x240ca1cc,
	0x2de92c6f, 0x4a7484aa, 0x5cb0a9dc, 0x76f988da,
	0x983e5152, 0xa831c66d, 0xb00327c8, 0xbf597fc7,
	0xc6e00bf3, 0xd5a79147, 0x06ca6351, 0x14292967,
	0x27b70a85, 0x2e1b2138, 0x4d2c6dfc, 0x53380d13,
	0x650a7354, 0x766a0abb, 0x81c2c92e, 0x92722c85,
	0xa2bfe8a1, 0xa81a664b, 0xc24b8b70, 0xc76c51a3,
	0xd192e819, 0xd6990624, 0xf40e3585, 0x106aa070,
	0x19a4c116, 0x1e376c08, 0x2748774c, 0x34b0bcb5,
	0x391c0cb3, 0x4ed8aa4a, 0x5b9cca4f, 0x682e6ff3,
	0x748f82ee, 0x78a5636f, 0x84c87814, 0x8cc70208,
	0x90befffa, 0xa4506ceb, 0xbef9a3f7, 0xc67178f2
};

NAMESPACE_END
<|MERGE_RESOLUTION|>--- conflicted
+++ resolved
@@ -1,231 +1,227 @@
-// shacal2.cpp - written by Kevin Springle, 2003
-//
-// Portions of this code were derived from
-// Wei Dai's implementation of SHA-2
-//
-// Jack Lloyd is the author of Botan and allowed Crypto++ to use
-// parts of Botan's implementation under the same license as Crypto++
-// is released. The code for SHACAL2_Enc_ProcessAndXorBlock_SHANI
-// below is Botan's x86_encrypt_blocks with minor tweaks. Many thanks
-// to the Botan team. Also see http://github.com/randombit/botan/.
-//
-// The original code and all modifications are in the public domain.
-
-#include "pch.h"
-#include "config.h"
-#include "shacal2.h"
-#include "cpu.h"
-#include "misc.h"
-#include "cpu.h"
-
-#if CRYPTOPP_BOOL_SSE_SHA_INTRINSICS_AVAILABLE
-#include <immintrin.h>
-#endif
-
-// Clang __m128i casts
-#define M128_CAST(x) ((__m128i *)(void *)(x))
-#define CONST_M128_CAST(x) ((const __m128i *)(const void *)(x))
-
-NAMESPACE_BEGIN(CryptoPP)
-
-ANONYMOUS_NAMESPACE_BEGIN
-
-#if CRYPTOPP_BOOL_SSE_SHA_INTRINSICS_AVAILABLE
-void SHACAL2_Enc_ProcessAndXorBlock_SHANI(const word32* subKeys, const byte *inBlock, const byte *xorBlock, byte *outBlock)
-{
-	CRYPTOPP_ASSERT(subKeys);
-	CRYPTOPP_ASSERT(inBlock);
-	CRYPTOPP_ASSERT(outBlock);
-
-	__m128i MASK = _mm_set_epi64x(0x0C0D0E0F08090A0B, 0x0405060700010203);
-	__m128i B0 = _mm_loadu_si128(CONST_M128_CAST(inBlock + 0));
-	__m128i B1 = _mm_loadu_si128(CONST_M128_CAST(inBlock + 16));
-
-	B0 = _mm_shuffle_epi8(B0, MASK);
-	B1 = _mm_shuffle_epi8(B1, MASK);
-
-	B0 = _mm_shuffle_epi32(B0, 0xB1);  // CDAB
-	B1 = _mm_shuffle_epi32(B1, 0x1B);  // EFGH
-
-	__m128i TMP  = _mm_alignr_epi8(B0, B1, 8);  // ABEF
-	B1 = _mm_blend_epi16(B1, B0, 0xF0);         // CDGH
-	B0 = TMP;
-
-	for (size_t i = 0; i != 8; ++i)
-	{
-		B1 = _mm_sha256rnds2_epu32(B1, B0, _mm_set_epi32(0,0,subKeys[8*i+1],subKeys[8*i+0]));
-		B0 = _mm_sha256rnds2_epu32(B0, B1, _mm_set_epi32(0,0,subKeys[8*i+3],subKeys[8*i+2]));
-		B1 = _mm_sha256rnds2_epu32(B1, B0, _mm_set_epi32(0,0,subKeys[8*i+5],subKeys[8*i+4]));
-		B0 = _mm_sha256rnds2_epu32(B0, B1, _mm_set_epi32(0,0,subKeys[8*i+7],subKeys[8*i+6]));
-	}
-
-	TMP = _mm_shuffle_epi32(B0, 0x1B);    // FEBA
-	B1 = _mm_shuffle_epi32(B1, 0xB1);     // DCHG
-	B0 = _mm_blend_epi16(TMP, B1, 0xF0);  // DCBA
-	B1 = _mm_alignr_epi8(B1, TMP, 8);     // ABEF
-
-	B0 = _mm_shuffle_epi8(B0, MASK);
-	B1 = _mm_shuffle_epi8(B1, MASK);
-
-	if (xorBlock)
-	{
-		_mm_storeu_si128(M128_CAST(outBlock + 0),
-			_mm_xor_si128(B0, _mm_loadu_si128(CONST_M128_CAST(xorBlock + 0))));
-
-		_mm_storeu_si128(M128_CAST(outBlock + 16),
-			_mm_xor_si128(B1, _mm_loadu_si128(CONST_M128_CAST(xorBlock + 16))));
-	}
-	else
-	{
-		_mm_storeu_si128(M128_CAST(outBlock + 0), B0);
-		_mm_storeu_si128(M128_CAST(outBlock + 16), B1);
-	}
-}
-#endif
-
-ANONYMOUS_NAMESPACE_END
-
-// SHACAL-2 function and round definitions
-
-#define S0(x) (rotrFixed(x,2)^rotrFixed(x,13)^rotrFixed(x,22))
-#define S1(x) (rotrFixed(x,6)^rotrFixed(x,11)^rotrFixed(x,25))
-#define s0(x) (rotrFixed(x,7)^rotrFixed(x,18)^(x>>3))
-#define s1(x) (rotrFixed(x,17)^rotrFixed(x,19)^(x>>10))
-
-#define Ch(x,y,z) (z^(x&(y^z)))
-#define Maj(x,y,z) ((x&y)|(z&(x|y)))
-
-/* R is the SHA-256 round function. */
-/* This macro increments the k argument as a side effect. */
-#define R(a,b,c,d,e,f,g,h,k) \
-	h+=S1(e)+Ch(e,f,g)+*k++;d+=h;h+=S0(a)+Maj(a,b,c);
-
-/* P is the inverse of the SHA-256 round function. */
-/* This macro decrements the k argument as a side effect. */
-#define P(a,b,c,d,e,f,g,h,k) \
-	h-=S0(a)+Maj(a,b,c);d-=h;h-=S1(e)+Ch(e,f,g)+*--k;
-
-#if CRYPTOPP_SHANI_AVAILABLE
-extern void SHACAL2_Enc_ProcessAndXorBlock_SHANI(const word32* subKeys,
-                const byte *inBlock, const byte *xorBlock, byte *outBlock);
-#endif
-
-void SHACAL2::Base::UncheckedSetKey(const byte *userKey, unsigned int keylen, const NameValuePairs &)
-{
-	AssertValidKeyLength(keylen);
-
-	word32 *rk = m_key;
-	unsigned int i;
-
-	GetUserKey(BIG_ENDIAN_ORDER, rk, m_key.size(), userKey, keylen);
-	for (i = 0; i < 48; i++, rk++)
-	{
-		rk[16] = rk[0] + s0(rk[1]) + rk[9] + s1(rk[14]);
-		rk[0] += K[i];
-	}
-	for (i = 48; i < 64; i++, rk++)
-	{
-		rk[0] += K[i];
-	}
-}
-
-typedef BlockGetAndPut<word32, BigEndian> Block;
-
-void SHACAL2::Enc::ProcessAndXorBlock(const byte *inBlock, const byte *xorBlock, byte *outBlock) const
-{
-<<<<<<< HEAD
-#if CRYPTOPP_SHANI_AVAILABLE
-=======
-#if CRYPTOPP_BOOL_SSE_SHA_INTRINSICS_AVAILABLE
->>>>>>> 1ab1e08a
-	if (HasSHA())
-	{
-		SHACAL2_Enc_ProcessAndXorBlock_SHANI(m_key, inBlock, xorBlock, outBlock);
-		return;
-	}
-#endif
-
-	word32 a, b, c, d, e, f, g, h;
-	const word32 *rk = m_key;
-
-	/*
-	 * map byte array block to cipher state:
-	 */
-	Block::Get(inBlock)(a)(b)(c)(d)(e)(f)(g)(h);
-
-	// Perform SHA-256 transformation.
-
-	/* 64 operations, partially loop unrolled */
-	for (unsigned int j=0; j<64; j+=8)
-	{
-		R(a,b,c,d,e,f,g,h,rk);
-		R(h,a,b,c,d,e,f,g,rk);
-		R(g,h,a,b,c,d,e,f,rk);
-		R(f,g,h,a,b,c,d,e,rk);
-		R(e,f,g,h,a,b,c,d,rk);
-		R(d,e,f,g,h,a,b,c,rk);
-		R(c,d,e,f,g,h,a,b,rk);
-		R(b,c,d,e,f,g,h,a,rk);
-	}
-
-	/*
-	 * map cipher state to byte array block:
-	 */
-
-	Block::Put(xorBlock, outBlock)(a)(b)(c)(d)(e)(f)(g)(h);
-}
-
-void SHACAL2::Dec::ProcessAndXorBlock(const byte *inBlock, const byte *xorBlock, byte *outBlock) const
-{
-	word32 a, b, c, d, e, f, g, h;
-	const word32 *rk = m_key + 64;
-
-	/*
-	 * map byte array block to cipher state:
-	 */
-	Block::Get(inBlock)(a)(b)(c)(d)(e)(f)(g)(h);
-
-	// Perform inverse SHA-256 transformation.
-
-	/* 64 operations, partially loop unrolled */
-	for (unsigned int j=0; j<64; j+=8)
-	{
-		P(b,c,d,e,f,g,h,a,rk);
-		P(c,d,e,f,g,h,a,b,rk);
-		P(d,e,f,g,h,a,b,c,rk);
-		P(e,f,g,h,a,b,c,d,rk);
-		P(f,g,h,a,b,c,d,e,rk);
-		P(g,h,a,b,c,d,e,f,rk);
-		P(h,a,b,c,d,e,f,g,rk);
-		P(a,b,c,d,e,f,g,h,rk);
-	}
-
-	/*
-	 * map cipher state to byte array block:
-	 */
-
-	Block::Put(xorBlock, outBlock)(a)(b)(c)(d)(e)(f)(g)(h);
-}
-
-// The SHACAL-2 round constants are identical to the SHA-256 round constants.
-const word32 SHACAL2::Base::K[64] =
-{
-	0x428a2f98, 0x71374491, 0xb5c0fbcf, 0xe9b5dba5,
-	0x3956c25b, 0x59f111f1, 0x923f82a4, 0xab1c5ed5,
-	0xd807aa98, 0x12835b01, 0x243185be, 0x550c7dc3,
-	0x72be5d74, 0x80deb1fe, 0x9bdc06a7, 0xc19bf174,
-	0xe49b69c1, 0xefbe4786, 0x0fc19dc6, 0x240ca1cc,
-	0x2de92c6f, 0x4a7484aa, 0x5cb0a9dc, 0x76f988da,
-	0x983e5152, 0xa831c66d, 0xb00327c8, 0xbf597fc7,
-	0xc6e00bf3, 0xd5a79147, 0x06ca6351, 0x14292967,
-	0x27b70a85, 0x2e1b2138, 0x4d2c6dfc, 0x53380d13,
-	0x650a7354, 0x766a0abb, 0x81c2c92e, 0x92722c85,
-	0xa2bfe8a1, 0xa81a664b, 0xc24b8b70, 0xc76c51a3,
-	0xd192e819, 0xd6990624, 0xf40e3585, 0x106aa070,
-	0x19a4c116, 0x1e376c08, 0x2748774c, 0x34b0bcb5,
-	0x391c0cb3, 0x4ed8aa4a, 0x5b9cca4f, 0x682e6ff3,
-	0x748f82ee, 0x78a5636f, 0x84c87814, 0x8cc70208,
-	0x90befffa, 0xa4506ceb, 0xbef9a3f7, 0xc67178f2
-};
-
-NAMESPACE_END
+// shacal2.cpp - written by Kevin Springle, 2003
+//
+// Portions of this code were derived from
+// Wei Dai's implementation of SHA-2
+//
+// Jack Lloyd is the author of Botan and allowed Crypto++ to use
+// parts of Botan's implementation under the same license as Crypto++
+// is released. The code for SHACAL2_Enc_ProcessAndXorBlock_SHANI
+// below is Botan's x86_encrypt_blocks with minor tweaks. Many thanks
+// to the Botan team. Also see http://github.com/randombit/botan/.
+//
+// The original code and all modifications are in the public domain.
+
+#include "pch.h"
+#include "config.h"
+#include "shacal2.h"
+#include "cpu.h"
+#include "misc.h"
+#include "cpu.h"
+
+#if CRYPTOPP_BOOL_SSE_SHA_INTRINSICS_AVAILABLE
+#include <immintrin.h>
+#endif
+
+// Clang __m128i casts
+#define M128_CAST(x) ((__m128i *)(void *)(x))
+#define CONST_M128_CAST(x) ((const __m128i *)(const void *)(x))
+
+NAMESPACE_BEGIN(CryptoPP)
+
+ANONYMOUS_NAMESPACE_BEGIN
+
+#if CRYPTOPP_BOOL_SSE_SHA_INTRINSICS_AVAILABLE
+void SHACAL2_Enc_ProcessAndXorBlock_SHANI(const word32* subKeys, const byte *inBlock, const byte *xorBlock, byte *outBlock)
+{
+	CRYPTOPP_ASSERT(subKeys);
+	CRYPTOPP_ASSERT(inBlock);
+	CRYPTOPP_ASSERT(outBlock);
+
+	__m128i MASK = _mm_set_epi64x(0x0C0D0E0F08090A0B, 0x0405060700010203);
+	__m128i B0 = _mm_loadu_si128(CONST_M128_CAST(inBlock + 0));
+	__m128i B1 = _mm_loadu_si128(CONST_M128_CAST(inBlock + 16));
+
+	B0 = _mm_shuffle_epi8(B0, MASK);
+	B1 = _mm_shuffle_epi8(B1, MASK);
+
+	B0 = _mm_shuffle_epi32(B0, 0xB1);  // CDAB
+	B1 = _mm_shuffle_epi32(B1, 0x1B);  // EFGH
+
+	__m128i TMP  = _mm_alignr_epi8(B0, B1, 8);  // ABEF
+	B1 = _mm_blend_epi16(B1, B0, 0xF0);         // CDGH
+	B0 = TMP;
+
+	for (size_t i = 0; i != 8; ++i)
+	{
+		B1 = _mm_sha256rnds2_epu32(B1, B0, _mm_set_epi32(0,0,subKeys[8*i+1],subKeys[8*i+0]));
+		B0 = _mm_sha256rnds2_epu32(B0, B1, _mm_set_epi32(0,0,subKeys[8*i+3],subKeys[8*i+2]));
+		B1 = _mm_sha256rnds2_epu32(B1, B0, _mm_set_epi32(0,0,subKeys[8*i+5],subKeys[8*i+4]));
+		B0 = _mm_sha256rnds2_epu32(B0, B1, _mm_set_epi32(0,0,subKeys[8*i+7],subKeys[8*i+6]));
+	}
+
+	TMP = _mm_shuffle_epi32(B0, 0x1B);    // FEBA
+	B1 = _mm_shuffle_epi32(B1, 0xB1);     // DCHG
+	B0 = _mm_blend_epi16(TMP, B1, 0xF0);  // DCBA
+	B1 = _mm_alignr_epi8(B1, TMP, 8);     // ABEF
+
+	B0 = _mm_shuffle_epi8(B0, MASK);
+	B1 = _mm_shuffle_epi8(B1, MASK);
+
+	if (xorBlock)
+	{
+		_mm_storeu_si128(M128_CAST(outBlock + 0),
+			_mm_xor_si128(B0, _mm_loadu_si128(CONST_M128_CAST(xorBlock + 0))));
+
+		_mm_storeu_si128(M128_CAST(outBlock + 16),
+			_mm_xor_si128(B1, _mm_loadu_si128(CONST_M128_CAST(xorBlock + 16))));
+	}
+	else
+	{
+		_mm_storeu_si128(M128_CAST(outBlock + 0), B0);
+		_mm_storeu_si128(M128_CAST(outBlock + 16), B1);
+	}
+}
+#endif
+
+ANONYMOUS_NAMESPACE_END
+
+// SHACAL-2 function and round definitions
+
+#define S0(x) (rotrFixed(x,2)^rotrFixed(x,13)^rotrFixed(x,22))
+#define S1(x) (rotrFixed(x,6)^rotrFixed(x,11)^rotrFixed(x,25))
+#define s0(x) (rotrFixed(x,7)^rotrFixed(x,18)^(x>>3))
+#define s1(x) (rotrFixed(x,17)^rotrFixed(x,19)^(x>>10))
+
+#define Ch(x,y,z) (z^(x&(y^z)))
+#define Maj(x,y,z) ((x&y)|(z&(x|y)))
+
+/* R is the SHA-256 round function. */
+/* This macro increments the k argument as a side effect. */
+#define R(a,b,c,d,e,f,g,h,k) \
+	h+=S1(e)+Ch(e,f,g)+*k++;d+=h;h+=S0(a)+Maj(a,b,c);
+
+/* P is the inverse of the SHA-256 round function. */
+/* This macro decrements the k argument as a side effect. */
+#define P(a,b,c,d,e,f,g,h,k) \
+	h-=S0(a)+Maj(a,b,c);d-=h;h-=S1(e)+Ch(e,f,g)+*--k;
+
+#if CRYPTOPP_SHANI_AVAILABLE
+extern void SHACAL2_Enc_ProcessAndXorBlock_SHANI(const word32* subKeys,
+                const byte *inBlock, const byte *xorBlock, byte *outBlock);
+#endif
+
+void SHACAL2::Base::UncheckedSetKey(const byte *userKey, unsigned int keylen, const NameValuePairs &)
+{
+	AssertValidKeyLength(keylen);
+
+	word32 *rk = m_key;
+	unsigned int i;
+
+	GetUserKey(BIG_ENDIAN_ORDER, rk, m_key.size(), userKey, keylen);
+	for (i = 0; i < 48; i++, rk++)
+	{
+		rk[16] = rk[0] + s0(rk[1]) + rk[9] + s1(rk[14]);
+		rk[0] += K[i];
+	}
+	for (i = 48; i < 64; i++, rk++)
+	{
+		rk[0] += K[i];
+	}
+}
+
+typedef BlockGetAndPut<word32, BigEndian> Block;
+
+void SHACAL2::Enc::ProcessAndXorBlock(const byte *inBlock, const byte *xorBlock, byte *outBlock) const
+{
+#if CRYPTOPP_SHANI_AVAILABLE
+	if (HasSHA())
+	{
+		SHACAL2_Enc_ProcessAndXorBlock_SHANI(m_key, inBlock, xorBlock, outBlock);
+		return;
+	}
+#endif
+
+	word32 a, b, c, d, e, f, g, h;
+	const word32 *rk = m_key;
+
+	/*
+	 * map byte array block to cipher state:
+	 */
+	Block::Get(inBlock)(a)(b)(c)(d)(e)(f)(g)(h);
+
+	// Perform SHA-256 transformation.
+
+	/* 64 operations, partially loop unrolled */
+	for (unsigned int j=0; j<64; j+=8)
+	{
+		R(a,b,c,d,e,f,g,h,rk);
+		R(h,a,b,c,d,e,f,g,rk);
+		R(g,h,a,b,c,d,e,f,rk);
+		R(f,g,h,a,b,c,d,e,rk);
+		R(e,f,g,h,a,b,c,d,rk);
+		R(d,e,f,g,h,a,b,c,rk);
+		R(c,d,e,f,g,h,a,b,rk);
+		R(b,c,d,e,f,g,h,a,rk);
+	}
+
+	/*
+	 * map cipher state to byte array block:
+	 */
+
+	Block::Put(xorBlock, outBlock)(a)(b)(c)(d)(e)(f)(g)(h);
+}
+
+void SHACAL2::Dec::ProcessAndXorBlock(const byte *inBlock, const byte *xorBlock, byte *outBlock) const
+{
+	word32 a, b, c, d, e, f, g, h;
+	const word32 *rk = m_key + 64;
+
+	/*
+	 * map byte array block to cipher state:
+	 */
+	Block::Get(inBlock)(a)(b)(c)(d)(e)(f)(g)(h);
+
+	// Perform inverse SHA-256 transformation.
+
+	/* 64 operations, partially loop unrolled */
+	for (unsigned int j=0; j<64; j+=8)
+	{
+		P(b,c,d,e,f,g,h,a,rk);
+		P(c,d,e,f,g,h,a,b,rk);
+		P(d,e,f,g,h,a,b,c,rk);
+		P(e,f,g,h,a,b,c,d,rk);
+		P(f,g,h,a,b,c,d,e,rk);
+		P(g,h,a,b,c,d,e,f,rk);
+		P(h,a,b,c,d,e,f,g,rk);
+		P(a,b,c,d,e,f,g,h,rk);
+	}
+
+	/*
+	 * map cipher state to byte array block:
+	 */
+
+	Block::Put(xorBlock, outBlock)(a)(b)(c)(d)(e)(f)(g)(h);
+}
+
+// The SHACAL-2 round constants are identical to the SHA-256 round constants.
+const word32 SHACAL2::Base::K[64] =
+{
+	0x428a2f98, 0x71374491, 0xb5c0fbcf, 0xe9b5dba5,
+	0x3956c25b, 0x59f111f1, 0x923f82a4, 0xab1c5ed5,
+	0xd807aa98, 0x12835b01, 0x243185be, 0x550c7dc3,
+	0x72be5d74, 0x80deb1fe, 0x9bdc06a7, 0xc19bf174,
+	0xe49b69c1, 0xefbe4786, 0x0fc19dc6, 0x240ca1cc,
+	0x2de92c6f, 0x4a7484aa, 0x5cb0a9dc, 0x76f988da,
+	0x983e5152, 0xa831c66d, 0xb00327c8, 0xbf597fc7,
+	0xc6e00bf3, 0xd5a79147, 0x06ca6351, 0x14292967,
+	0x27b70a85, 0x2e1b2138, 0x4d2c6dfc, 0x53380d13,
+	0x650a7354, 0x766a0abb, 0x81c2c92e, 0x92722c85,
+	0xa2bfe8a1, 0xa81a664b, 0xc24b8b70, 0xc76c51a3,
+	0xd192e819, 0xd6990624, 0xf40e3585, 0x106aa070,
+	0x19a4c116, 0x1e376c08, 0x2748774c, 0x34b0bcb5,
+	0x391c0cb3, 0x4ed8aa4a, 0x5b9cca4f, 0x682e6ff3,
+	0x748f82ee, 0x78a5636f, 0x84c87814, 0x8cc70208,
+	0x90befffa, 0xa4506ceb, 0xbef9a3f7, 0xc67178f2
+};
+
+NAMESPACE_END
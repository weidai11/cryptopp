--- conflicted
+++ resolved
@@ -1,348 +1,344 @@
-// modarith.h - originally written and placed in the public domain by Wei Dai
-
-/// \file modarith.h
-/// \brief Class file for performing modular arithmetic.
-
-#ifndef CRYPTOPP_MODARITH_H
-#define CRYPTOPP_MODARITH_H
-
-// implementations are in integer.cpp
-
-#include "cryptlib.h"
-#include "integer.h"
-#include "algebra.h"
-#include "secblock.h"
-#include "misc.h"
-
-#if CRYPTOPP_MSC_VERSION
-# pragma warning(push)
-# pragma warning(disable: 4231 4275)
-#endif
-
-NAMESPACE_BEGIN(CryptoPP)
-
-CRYPTOPP_DLL_TEMPLATE_CLASS AbstractGroup<Integer>;
-CRYPTOPP_DLL_TEMPLATE_CLASS AbstractRing<Integer>;
-CRYPTOPP_DLL_TEMPLATE_CLASS AbstractEuclideanDomain<Integer>;
-
-/// \brief Ring of congruence classes modulo n
-/// \details This implementation represents each congruence class as
-///  the smallest non-negative integer in that class.
-/// \details <tt>const Element&</tt> returned by member functions are
-///  references to internal data members. Since each object may have
-///  only one such data member for holding results, you should use the
-///  class like this:
-///  <pre>    abcd = group.Add(a, group.Add(b, group.Add(c,d));</pre>
-///  The following code will produce incorrect results:
-///  <pre>    abcd = group.Add(group.Add(a,b), group.Add(c,d));</pre>
-/// \details If a ModularArithmetic is copied or assigned the modulus
-///  is copied, but not the internal data members. The internal data
-///  members are undefined after copy or assignment.
-/// \sa <A HREF="https://cryptopp.com/wiki/Integer">Integer</A> on the
-///  Crypto++ wiki.
-class CRYPTOPP_DLL ModularArithmetic : public AbstractRing<Integer>
-{
-public:
-
-	typedef int RandomizationParameter;
-	typedef Integer Element;
-
-	virtual ~ModularArithmetic() {}
-
-	/// \brief Construct a ModularArithmetic
-	/// \param modulus congruence class modulus
-	ModularArithmetic(const Integer &modulus = Integer::One())
-		: m_modulus(modulus), m_result(static_cast<word>(0), modulus.reg.size()) {}
-
-	/// \brief Copy construct a ModularArithmetic
-	/// \param ma other ModularArithmetic
-	ModularArithmetic(const ModularArithmetic &ma)
-<<<<<<< HEAD
-        : AbstractRing<Integer>(ma), m_modulus(ma.m_modulus), m_result(static_cast<word>(0), ma.m_modulus.reg.size()) {}
-=======
-		: m_modulus(ma.m_modulus), m_result(static_cast<word>(0), m_modulus.reg.size()) {}
-
-	/// \brief Assign a ModularArithmetic
-	/// \param ma other ModularArithmetic
-	ModularArithmetic& operator=(const ModularArithmetic &ma) {
-		if (this != &ma)
-		{
-			m_modulus = ma.m_modulus;
-			m_result = Integer(static_cast<word>(0), m_modulus.reg.size());
-		}
-		return *this;
-	}
->>>>>>> 0ea43541
-
-	/// \brief Construct a ModularArithmetic
-	/// \param bt BER encoded ModularArithmetic
-	ModularArithmetic(BufferedTransformation &bt);	// construct from BER encoded parameters
-
-	/// \brief Clone a ModularArithmetic
-	/// \returns pointer to a new ModularArithmetic
-	/// \details Clone effectively copy constructs a new ModularArithmetic. The caller is
-	///   responsible for deleting the pointer returned from this method.
-	virtual ModularArithmetic * Clone() const {return new ModularArithmetic(*this);}
-
-	/// \brief Encodes in DER format
-	/// \param bt BufferedTransformation object
-	void DEREncode(BufferedTransformation &bt) const;
-
-	/// \brief Encodes element in DER format
-	/// \param out BufferedTransformation object
-	/// \param a Element to encode
-	void DEREncodeElement(BufferedTransformation &out, const Element &a) const;
-
-	/// \brief Decodes element in DER format
-	/// \param in BufferedTransformation object
-	/// \param a Element to decode
-	void BERDecodeElement(BufferedTransformation &in, Element &a) const;
-
-	/// \brief Retrieves the modulus
-	/// \returns the modulus
-	const Integer& GetModulus() const {return m_modulus;}
-
-	/// \brief Sets the modulus
-	/// \param newModulus the new modulus
-	void SetModulus(const Integer &newModulus)
-		{m_modulus = newModulus; m_result.reg.resize(m_modulus.reg.size());}
-
-	/// \brief Retrieves the representation
-	/// \returns true if the if the modulus is in Montgomery form for multiplication, false otherwise
-	virtual bool IsMontgomeryRepresentation() const {return false;}
-
-	/// \brief Reduces an element in the congruence class
-	/// \param a element to convert
-	/// \returns the reduced element
-	/// \details ConvertIn is useful for derived classes, like MontgomeryRepresentation, which
-	///   must convert between representations.
-	virtual Integer ConvertIn(const Integer &a) const
-		{return a%m_modulus;}
-
-	/// \brief Reduces an element in the congruence class
-	/// \param a element to convert
-	/// \returns the reduced element
-	/// \details ConvertOut is useful for derived classes, like MontgomeryRepresentation, which
-	///   must convert between representations.
-	virtual Integer ConvertOut(const Integer &a) const
-		{return a;}
-
-	/// \brief Divides an element by 2
-	/// \param a element to convert
-	const Integer& Half(const Integer &a) const;
-
-	/// \brief Compare two elements for equality
-	/// \param a first element
-	/// \param b second element
-	/// \returns true if the elements are equal, false otherwise
-	/// \details Equal() tests the elements for equality using <tt>a==b</tt>
-	bool Equal(const Integer &a, const Integer &b) const
-		{return a==b;}
-
-	/// \brief Provides the Identity element
-	/// \returns the Identity element
-	const Integer& Identity() const
-		{return Integer::Zero();}
-
-	/// \brief Adds elements in the ring
-	/// \param a first element
-	/// \param b second element
-	/// \returns the sum of <tt>a</tt> and <tt>b</tt>
-	const Integer& Add(const Integer &a, const Integer &b) const;
-
-	/// \brief TODO
-	/// \param a first element
-	/// \param b second element
-	/// \returns TODO
-	Integer& Accumulate(Integer &a, const Integer &b) const;
-
-	/// \brief Inverts the element in the ring
-	/// \param a first element
-	/// \returns the inverse of the element
-	const Integer& Inverse(const Integer &a) const;
-
-	/// \brief Subtracts elements in the ring
-	/// \param a first element
-	/// \param b second element
-	/// \returns the difference of <tt>a</tt> and <tt>b</tt>. The element <tt>a</tt> must provide a Subtract member function.
-	const Integer& Subtract(const Integer &a, const Integer &b) const;
-
-	/// \brief TODO
-	/// \param a first element
-	/// \param b second element
-	/// \returns TODO
-	Integer& Reduce(Integer &a, const Integer &b) const;
-
-	/// \brief Doubles an element in the ring
-	/// \param a the element
-	/// \returns the element doubled
-	/// \details Double returns <tt>Add(a, a)</tt>. The element <tt>a</tt> must provide an Add member function.
-	const Integer& Double(const Integer &a) const
-		{return Add(a, a);}
-
-	/// \brief Retrieves the multiplicative identity
-	/// \returns the multiplicative identity
-	/// \details the base class implementations returns 1.
-	const Integer& MultiplicativeIdentity() const
-		{return Integer::One();}
-
-	/// \brief Multiplies elements in the ring
-	/// \param a the multiplicand
-	/// \param b the multiplier
-	/// \returns the product of a and b
-	/// \details Multiply returns <tt>a*b\%n</tt>.
-	const Integer& Multiply(const Integer &a, const Integer &b) const
-		{return m_result1 = a*b%m_modulus;}
-
-	/// \brief Square an element in the ring
-	/// \param a the element
-	/// \returns the element squared
-	/// \details Square returns <tt>a*a\%n</tt>. The element <tt>a</tt> must provide a Square member function.
-	const Integer& Square(const Integer &a) const
-		{return m_result1 = a.Squared()%m_modulus;}
-
-	/// \brief Determines whether an element is a unit in the ring
-	/// \param a the element
-	/// \returns true if the element is a unit after reduction, false otherwise.
-	bool IsUnit(const Integer &a) const
-		{return Integer::Gcd(a, m_modulus).IsUnit();}
-
-	/// \brief Calculate the multiplicative inverse of an element in the ring
-	/// \param a the element
-	/// \details MultiplicativeInverse returns <tt>a<sup>-1</sup>\%n</tt>. The element <tt>a</tt> must
-	///   provide a InverseMod member function.
-	const Integer& MultiplicativeInverse(const Integer &a) const
-		{return m_result1 = a.InverseMod(m_modulus);}
-
-	/// \brief Divides elements in the ring
-	/// \param a the dividend
-	/// \param b the divisor
-	/// \returns the quotient
-	/// \details Divide returns <tt>a*b<sup>-1</sup>\%n</tt>.
-	const Integer& Divide(const Integer &a, const Integer &b) const
-		{return Multiply(a, MultiplicativeInverse(b));}
-
-	/// \brief TODO
-	/// \param x first element
-	/// \param e1 first exponent
-	/// \param y second element
-	/// \param e2 second exponent
-	/// \returns TODO
-	Integer CascadeExponentiate(const Integer &x, const Integer &e1, const Integer &y, const Integer &e2) const;
-
-	/// \brief Exponentiates a base to multiple exponents in the ring
-	/// \param results an array of Elements
-	/// \param base the base to raise to the exponents
-	/// \param exponents an array of exponents
-	/// \param exponentsCount the number of exponents in the array
-	/// \details SimultaneousExponentiate() raises the base to each exponent in the exponents array and stores the
-	///   result at the respective position in the results array.
-	/// \details SimultaneousExponentiate() must be implemented in a derived class.
-	/// \pre <tt>COUNTOF(results) == exponentsCount</tt>
-	/// \pre <tt>COUNTOF(exponents) == exponentsCount</tt>
-	void SimultaneousExponentiate(Element *results, const Element &base, const Integer *exponents, unsigned int exponentsCount) const;
-
-	/// \brief Provides the maximum bit size of an element in the ring
-	/// \returns maximum bit size of an element
-	unsigned int MaxElementBitLength() const
-		{return (m_modulus-1).BitCount();}
-
-	/// \brief Provides the maximum byte size of an element in the ring
-	/// \returns maximum byte size of an element
-	unsigned int MaxElementByteLength() const
-		{return (m_modulus-1).ByteCount();}
-
-	/// \brief Provides a random element in the ring
-	/// \param rng RandomNumberGenerator used to generate material
-	/// \param ignore_for_now unused
-	/// \returns a random element that is uniformly distributed
-	/// \details RandomElement constructs a new element in the range <tt>[0,n-1]</tt>, inclusive.
-	///   The element's class must provide a constructor with the signature <tt>Element(RandomNumberGenerator rng,
-	///   Element min, Element max)</tt>.
-	Element RandomElement(RandomNumberGenerator &rng, const RandomizationParameter &ignore_for_now = 0) const
-		// left RandomizationParameter arg as ref in case RandomizationParameter becomes a more complicated struct
-	{
-		CRYPTOPP_UNUSED(ignore_for_now);
-		return Element(rng, Integer::Zero(), m_modulus - Integer::One()) ;
-	}
-
-	/// \brief Compares two ModularArithmetic for equality
-	/// \param rhs other ModularArithmetic
-	/// \returns true if this is equal to the other, false otherwise
-	/// \details The operator tests for equality using <tt>this.m_modulus == rhs.m_modulus</tt>.
-	bool operator==(const ModularArithmetic &rhs) const
-		{return m_modulus == rhs.m_modulus;}
-
-	static const RandomizationParameter DefaultRandomizationParameter;
-
-private:
-	// TODO: Clang on OS X needs a real operator=.
-	// Squash warning on missing assignment operator.
-	// ModularArithmetic& operator=(const ModularArithmetic &ma);
-
-protected:
-	Integer m_modulus;
-	mutable Integer m_result, m_result1;
-};
-
-// const ModularArithmetic::RandomizationParameter ModularArithmetic::DefaultRandomizationParameter = 0 ;
-
-/// \brief Performs modular arithmetic in Montgomery representation for increased speed
-/// \details The Montgomery representation represents each congruence class <tt>[a]</tt> as
-///   <tt>a*r\%n</tt>, where <tt>r</tt> is a convenient power of 2.
-/// \details <tt>const Element&</tt> returned by member functions are references to
-///   internal data members. Since each object may have only one such data member for holding
-///   results, the following code will produce incorrect results:
-///   <pre>    abcd = group.Add(group.Add(a,b), group.Add(c,d));</pre>
-///   But this should be fine:
-///   <pre>    abcd = group.Add(a, group.Add(b, group.Add(c,d));</pre>
-class CRYPTOPP_DLL MontgomeryRepresentation : public ModularArithmetic
-{
-public:
-	virtual ~MontgomeryRepresentation() {}
-
-	/// \brief Construct a MontgomeryRepresentation
-	/// \param modulus congruence class modulus
-	/// \note The modulus must be odd.
-	MontgomeryRepresentation(const Integer &modulus);
-
-	/// \brief Clone a MontgomeryRepresentation
-	/// \returns pointer to a new MontgomeryRepresentation
-	/// \details Clone effectively copy constructs a new MontgomeryRepresentation. The caller is
-	///   responsible for deleting the pointer returned from this method.
-	virtual ModularArithmetic * Clone() const {return new MontgomeryRepresentation(*this);}
-
-	bool IsMontgomeryRepresentation() const {return true;}
-
-	Integer ConvertIn(const Integer &a) const
-		{return (a<<(WORD_BITS*m_modulus.reg.size()))%m_modulus;}
-
-	Integer ConvertOut(const Integer &a) const;
-
-	const Integer& MultiplicativeIdentity() const
-		{return m_result1 = Integer::Power2(WORD_BITS*m_modulus.reg.size())%m_modulus;}
-
-	const Integer& Multiply(const Integer &a, const Integer &b) const;
-
-	const Integer& Square(const Integer &a) const;
-
-	const Integer& MultiplicativeInverse(const Integer &a) const;
-
-	Integer CascadeExponentiate(const Integer &x, const Integer &e1, const Integer &y, const Integer &e2) const
-		{return AbstractRing<Integer>::CascadeExponentiate(x, e1, y, e2);}
-
-	void SimultaneousExponentiate(Element *results, const Element &base, const Integer *exponents, unsigned int exponentsCount) const
-		{AbstractRing<Integer>::SimultaneousExponentiate(results, base, exponents, exponentsCount);}
-
-private:
-	Integer m_u;
-	mutable IntegerSecBlock m_workspace;
-};
-
-NAMESPACE_END
-
-#if CRYPTOPP_MSC_VERSION
-# pragma warning(pop)
-#endif
-
-#endif
+// modarith.h - originally written and placed in the public domain by Wei Dai
+
+/// \file modarith.h
+/// \brief Class file for performing modular arithmetic.
+
+#ifndef CRYPTOPP_MODARITH_H
+#define CRYPTOPP_MODARITH_H
+
+// implementations are in integer.cpp
+
+#include "cryptlib.h"
+#include "integer.h"
+#include "algebra.h"
+#include "secblock.h"
+#include "misc.h"
+
+#if CRYPTOPP_MSC_VERSION
+# pragma warning(push)
+# pragma warning(disable: 4231 4275)
+#endif
+
+NAMESPACE_BEGIN(CryptoPP)
+
+CRYPTOPP_DLL_TEMPLATE_CLASS AbstractGroup<Integer>;
+CRYPTOPP_DLL_TEMPLATE_CLASS AbstractRing<Integer>;
+CRYPTOPP_DLL_TEMPLATE_CLASS AbstractEuclideanDomain<Integer>;
+
+/// \brief Ring of congruence classes modulo n
+/// \details This implementation represents each congruence class as
+///  the smallest non-negative integer in that class.
+/// \details <tt>const Element&</tt> returned by member functions are
+///  references to internal data members. Since each object may have
+///  only one such data member for holding results, you should use the
+///  class like this:
+///  <pre>    abcd = group.Add(a, group.Add(b, group.Add(c,d));</pre>
+///  The following code will produce incorrect results:
+///  <pre>    abcd = group.Add(group.Add(a,b), group.Add(c,d));</pre>
+/// \details If a ModularArithmetic is copied or assigned the modulus
+///  is copied, but not the internal data members. The internal data
+///  members are undefined after copy or assignment.
+/// \sa <A HREF="https://cryptopp.com/wiki/Integer">Integer</A> on the
+///  Crypto++ wiki.
+class CRYPTOPP_DLL ModularArithmetic : public AbstractRing<Integer>
+{
+public:
+
+	typedef int RandomizationParameter;
+	typedef Integer Element;
+
+	virtual ~ModularArithmetic() {}
+
+	/// \brief Construct a ModularArithmetic
+	/// \param modulus congruence class modulus
+	ModularArithmetic(const Integer &modulus = Integer::One())
+		: m_modulus(modulus), m_result(static_cast<word>(0), modulus.reg.size()) {}
+
+	/// \brief Copy construct a ModularArithmetic
+	/// \param ma other ModularArithmetic
+	ModularArithmetic(const ModularArithmetic &ma)
+		: AbstractRing<Integer>(ma), m_modulus(ma.m_modulus), m_result(static_cast<word>(0), m_modulus.reg.size()) {}
+
+	/// \brief Assign a ModularArithmetic
+	/// \param ma other ModularArithmetic
+	ModularArithmetic& operator=(const ModularArithmetic &ma) {
+		if (this != &ma)
+		{
+			m_modulus = ma.m_modulus;
+			m_result = Integer(static_cast<word>(0), m_modulus.reg.size());
+		}
+		return *this;
+	}
+
+	/// \brief Construct a ModularArithmetic
+	/// \param bt BER encoded ModularArithmetic
+	ModularArithmetic(BufferedTransformation &bt);	// construct from BER encoded parameters
+
+	/// \brief Clone a ModularArithmetic
+	/// \returns pointer to a new ModularArithmetic
+	/// \details Clone effectively copy constructs a new ModularArithmetic. The caller is
+	///   responsible for deleting the pointer returned from this method.
+	virtual ModularArithmetic * Clone() const {return new ModularArithmetic(*this);}
+
+	/// \brief Encodes in DER format
+	/// \param bt BufferedTransformation object
+	void DEREncode(BufferedTransformation &bt) const;
+
+	/// \brief Encodes element in DER format
+	/// \param out BufferedTransformation object
+	/// \param a Element to encode
+	void DEREncodeElement(BufferedTransformation &out, const Element &a) const;
+
+	/// \brief Decodes element in DER format
+	/// \param in BufferedTransformation object
+	/// \param a Element to decode
+	void BERDecodeElement(BufferedTransformation &in, Element &a) const;
+
+	/// \brief Retrieves the modulus
+	/// \returns the modulus
+	const Integer& GetModulus() const {return m_modulus;}
+
+	/// \brief Sets the modulus
+	/// \param newModulus the new modulus
+	void SetModulus(const Integer &newModulus)
+		{m_modulus = newModulus; m_result.reg.resize(m_modulus.reg.size());}
+
+	/// \brief Retrieves the representation
+	/// \returns true if the if the modulus is in Montgomery form for multiplication, false otherwise
+	virtual bool IsMontgomeryRepresentation() const {return false;}
+
+	/// \brief Reduces an element in the congruence class
+	/// \param a element to convert
+	/// \returns the reduced element
+	/// \details ConvertIn is useful for derived classes, like MontgomeryRepresentation, which
+	///   must convert between representations.
+	virtual Integer ConvertIn(const Integer &a) const
+		{return a%m_modulus;}
+
+	/// \brief Reduces an element in the congruence class
+	/// \param a element to convert
+	/// \returns the reduced element
+	/// \details ConvertOut is useful for derived classes, like MontgomeryRepresentation, which
+	///   must convert between representations.
+	virtual Integer ConvertOut(const Integer &a) const
+		{return a;}
+
+	/// \brief Divides an element by 2
+	/// \param a element to convert
+	const Integer& Half(const Integer &a) const;
+
+	/// \brief Compare two elements for equality
+	/// \param a first element
+	/// \param b second element
+	/// \returns true if the elements are equal, false otherwise
+	/// \details Equal() tests the elements for equality using <tt>a==b</tt>
+	bool Equal(const Integer &a, const Integer &b) const
+		{return a==b;}
+
+	/// \brief Provides the Identity element
+	/// \returns the Identity element
+	const Integer& Identity() const
+		{return Integer::Zero();}
+
+	/// \brief Adds elements in the ring
+	/// \param a first element
+	/// \param b second element
+	/// \returns the sum of <tt>a</tt> and <tt>b</tt>
+	const Integer& Add(const Integer &a, const Integer &b) const;
+
+	/// \brief TODO
+	/// \param a first element
+	/// \param b second element
+	/// \returns TODO
+	Integer& Accumulate(Integer &a, const Integer &b) const;
+
+	/// \brief Inverts the element in the ring
+	/// \param a first element
+	/// \returns the inverse of the element
+	const Integer& Inverse(const Integer &a) const;
+
+	/// \brief Subtracts elements in the ring
+	/// \param a first element
+	/// \param b second element
+	/// \returns the difference of <tt>a</tt> and <tt>b</tt>. The element <tt>a</tt> must provide a Subtract member function.
+	const Integer& Subtract(const Integer &a, const Integer &b) const;
+
+	/// \brief TODO
+	/// \param a first element
+	/// \param b second element
+	/// \returns TODO
+	Integer& Reduce(Integer &a, const Integer &b) const;
+
+	/// \brief Doubles an element in the ring
+	/// \param a the element
+	/// \returns the element doubled
+	/// \details Double returns <tt>Add(a, a)</tt>. The element <tt>a</tt> must provide an Add member function.
+	const Integer& Double(const Integer &a) const
+		{return Add(a, a);}
+
+	/// \brief Retrieves the multiplicative identity
+	/// \returns the multiplicative identity
+	/// \details the base class implementations returns 1.
+	const Integer& MultiplicativeIdentity() const
+		{return Integer::One();}
+
+	/// \brief Multiplies elements in the ring
+	/// \param a the multiplicand
+	/// \param b the multiplier
+	/// \returns the product of a and b
+	/// \details Multiply returns <tt>a*b\%n</tt>.
+	const Integer& Multiply(const Integer &a, const Integer &b) const
+		{return m_result1 = a*b%m_modulus;}
+
+	/// \brief Square an element in the ring
+	/// \param a the element
+	/// \returns the element squared
+	/// \details Square returns <tt>a*a\%n</tt>. The element <tt>a</tt> must provide a Square member function.
+	const Integer& Square(const Integer &a) const
+		{return m_result1 = a.Squared()%m_modulus;}
+
+	/// \brief Determines whether an element is a unit in the ring
+	/// \param a the element
+	/// \returns true if the element is a unit after reduction, false otherwise.
+	bool IsUnit(const Integer &a) const
+		{return Integer::Gcd(a, m_modulus).IsUnit();}
+
+	/// \brief Calculate the multiplicative inverse of an element in the ring
+	/// \param a the element
+	/// \details MultiplicativeInverse returns <tt>a<sup>-1</sup>\%n</tt>. The element <tt>a</tt> must
+	///   provide a InverseMod member function.
+	const Integer& MultiplicativeInverse(const Integer &a) const
+		{return m_result1 = a.InverseMod(m_modulus);}
+
+	/// \brief Divides elements in the ring
+	/// \param a the dividend
+	/// \param b the divisor
+	/// \returns the quotient
+	/// \details Divide returns <tt>a*b<sup>-1</sup>\%n</tt>.
+	const Integer& Divide(const Integer &a, const Integer &b) const
+		{return Multiply(a, MultiplicativeInverse(b));}
+
+	/// \brief TODO
+	/// \param x first element
+	/// \param e1 first exponent
+	/// \param y second element
+	/// \param e2 second exponent
+	/// \returns TODO
+	Integer CascadeExponentiate(const Integer &x, const Integer &e1, const Integer &y, const Integer &e2) const;
+
+	/// \brief Exponentiates a base to multiple exponents in the ring
+	/// \param results an array of Elements
+	/// \param base the base to raise to the exponents
+	/// \param exponents an array of exponents
+	/// \param exponentsCount the number of exponents in the array
+	/// \details SimultaneousExponentiate() raises the base to each exponent in the exponents array and stores the
+	///   result at the respective position in the results array.
+	/// \details SimultaneousExponentiate() must be implemented in a derived class.
+	/// \pre <tt>COUNTOF(results) == exponentsCount</tt>
+	/// \pre <tt>COUNTOF(exponents) == exponentsCount</tt>
+	void SimultaneousExponentiate(Element *results, const Element &base, const Integer *exponents, unsigned int exponentsCount) const;
+
+	/// \brief Provides the maximum bit size of an element in the ring
+	/// \returns maximum bit size of an element
+	unsigned int MaxElementBitLength() const
+		{return (m_modulus-1).BitCount();}
+
+	/// \brief Provides the maximum byte size of an element in the ring
+	/// \returns maximum byte size of an element
+	unsigned int MaxElementByteLength() const
+		{return (m_modulus-1).ByteCount();}
+
+	/// \brief Provides a random element in the ring
+	/// \param rng RandomNumberGenerator used to generate material
+	/// \param ignore_for_now unused
+	/// \returns a random element that is uniformly distributed
+	/// \details RandomElement constructs a new element in the range <tt>[0,n-1]</tt>, inclusive.
+	///   The element's class must provide a constructor with the signature <tt>Element(RandomNumberGenerator rng,
+	///   Element min, Element max)</tt>.
+	Element RandomElement(RandomNumberGenerator &rng, const RandomizationParameter &ignore_for_now = 0) const
+		// left RandomizationParameter arg as ref in case RandomizationParameter becomes a more complicated struct
+	{
+		CRYPTOPP_UNUSED(ignore_for_now);
+		return Element(rng, Integer::Zero(), m_modulus - Integer::One()) ;
+	}
+
+	/// \brief Compares two ModularArithmetic for equality
+	/// \param rhs other ModularArithmetic
+	/// \returns true if this is equal to the other, false otherwise
+	/// \details The operator tests for equality using <tt>this.m_modulus == rhs.m_modulus</tt>.
+	bool operator==(const ModularArithmetic &rhs) const
+		{return m_modulus == rhs.m_modulus;}
+
+	static const RandomizationParameter DefaultRandomizationParameter;
+
+private:
+	// TODO: Clang on OS X needs a real operator=.
+	// Squash warning on missing assignment operator.
+	// ModularArithmetic& operator=(const ModularArithmetic &ma);
+
+protected:
+	Integer m_modulus;
+	mutable Integer m_result, m_result1;
+};
+
+// const ModularArithmetic::RandomizationParameter ModularArithmetic::DefaultRandomizationParameter = 0 ;
+
+/// \brief Performs modular arithmetic in Montgomery representation for increased speed
+/// \details The Montgomery representation represents each congruence class <tt>[a]</tt> as
+///   <tt>a*r\%n</tt>, where <tt>r</tt> is a convenient power of 2.
+/// \details <tt>const Element&</tt> returned by member functions are references to
+///   internal data members. Since each object may have only one such data member for holding
+///   results, the following code will produce incorrect results:
+///   <pre>    abcd = group.Add(group.Add(a,b), group.Add(c,d));</pre>
+///   But this should be fine:
+///   <pre>    abcd = group.Add(a, group.Add(b, group.Add(c,d));</pre>
+class CRYPTOPP_DLL MontgomeryRepresentation : public ModularArithmetic
+{
+public:
+	virtual ~MontgomeryRepresentation() {}
+
+	/// \brief Construct a MontgomeryRepresentation
+	/// \param modulus congruence class modulus
+	/// \note The modulus must be odd.
+	MontgomeryRepresentation(const Integer &modulus);
+
+	/// \brief Clone a MontgomeryRepresentation
+	/// \returns pointer to a new MontgomeryRepresentation
+	/// \details Clone effectively copy constructs a new MontgomeryRepresentation. The caller is
+	///   responsible for deleting the pointer returned from this method.
+	virtual ModularArithmetic * Clone() const {return new MontgomeryRepresentation(*this);}
+
+	bool IsMontgomeryRepresentation() const {return true;}
+
+	Integer ConvertIn(const Integer &a) const
+		{return (a<<(WORD_BITS*m_modulus.reg.size()))%m_modulus;}
+
+	Integer ConvertOut(const Integer &a) const;
+
+	const Integer& MultiplicativeIdentity() const
+		{return m_result1 = Integer::Power2(WORD_BITS*m_modulus.reg.size())%m_modulus;}
+
+	const Integer& Multiply(const Integer &a, const Integer &b) const;
+
+	const Integer& Square(const Integer &a) const;
+
+	const Integer& MultiplicativeInverse(const Integer &a) const;
+
+	Integer CascadeExponentiate(const Integer &x, const Integer &e1, const Integer &y, const Integer &e2) const
+		{return AbstractRing<Integer>::CascadeExponentiate(x, e1, y, e2);}
+
+	void SimultaneousExponentiate(Element *results, const Element &base, const Integer *exponents, unsigned int exponentsCount) const
+		{AbstractRing<Integer>::SimultaneousExponentiate(results, base, exponents, exponentsCount);}
+
+private:
+	Integer m_u;
+	mutable IntegerSecBlock m_workspace;
+};
+
+NAMESPACE_END
+
+#if CRYPTOPP_MSC_VERSION
+# pragma warning(pop)
+#endif
+
+#endif
--- conflicted
+++ resolved
@@ -1,707 +1,699 @@
-// strciphr.h - originally written and placed in the public domain by Wei Dai
-
-/// \file strciphr.h
-/// \brief Classes for implementing stream ciphers
-/// \details This file contains helper classes for implementing stream ciphers.
-///   All this infrastructure may look very complex compared to what's in Crypto++ 4.x,
-///   but stream ciphers implementations now support a lot of new functionality,
-///   including better performance (minimizing copying), resetting of keys and IVs, and
-///   methods to query which features are supported by a cipher.
-/// \details Here's an explanation of these classes. The word "policy" is used here to
-///   mean a class with a set of methods that must be implemented by individual stream
-///   cipher implementations. This is usually much simpler than the full stream cipher
-///   API, which is implemented by either AdditiveCipherTemplate or CFB_CipherTemplate
-///   using the policy. So for example, an implementation of SEAL only needs to implement
-///   the AdditiveCipherAbstractPolicy interface (since it's an additive cipher, i.e., it
-///   xors a keystream into the plaintext). See this line in seal.h:
-/// <pre>
-///     typedef SymmetricCipherFinal\<ConcretePolicyHolder\<SEAL_Policy\<B\>, AdditiveCipherTemplate\<\> \> \> Encryption;
-/// </pre>
-/// \details AdditiveCipherTemplate and CFB_CipherTemplate are designed so that they don't
-///   need to take a policy class as a template parameter (although this is allowed), so
-///   that their code is not duplicated for each new cipher. Instead they each get a
-///   reference to an abstract policy interface by calling AccessPolicy() on itself, so
-///   AccessPolicy() must be overridden to return the actual policy reference. This is done
-///   by the ConceretePolicyHolder class. Finally, SymmetricCipherFinal implements the
-///   constructors and other functions that must be implemented by the most derived class.
-
-#ifndef CRYPTOPP_STRCIPHR_H
-#define CRYPTOPP_STRCIPHR_H
-
-#include "config.h"
-
-#if CRYPTOPP_MSC_VERSION
-# pragma warning(push)
-# pragma warning(disable: 4127 4189 4231 4275)
-#endif
-
-#include "cryptlib.h"
-#include "seckey.h"
-#include "secblock.h"
-#include "argnames.h"
-
-NAMESPACE_BEGIN(CryptoPP)
-
-/// \brief Access a stream cipher policy object
-/// \tparam POLICY_INTERFACE class implementing AbstractPolicyHolder
-/// \tparam BASE class or type to use as a base class
-template <class POLICY_INTERFACE, class BASE = Empty>
-class CRYPTOPP_NO_VTABLE AbstractPolicyHolder : public BASE
-{
-public:
-	typedef POLICY_INTERFACE PolicyInterface;
-	virtual ~AbstractPolicyHolder() {}
-
-protected:
-	virtual const POLICY_INTERFACE & GetPolicy() const =0;
-	virtual POLICY_INTERFACE & AccessPolicy() =0;
-};
-
-/// \brief Stream cipher policy object
-/// \tparam POLICY class implementing AbstractPolicyHolder
-/// \tparam BASE class or type to use as a base class
-template <class POLICY, class BASE, class POLICY_INTERFACE = typename BASE::PolicyInterface>
-class ConcretePolicyHolder : public BASE, protected POLICY
-{
-public:
-	virtual ~ConcretePolicyHolder() {}
-protected:
-	const POLICY_INTERFACE & GetPolicy() const {return *this;}
-	POLICY_INTERFACE & AccessPolicy() {return *this;}
-};
-
-/// \brief Keystream operation flags
-/// \sa AdditiveCipherAbstractPolicy::GetBytesPerIteration(), AdditiveCipherAbstractPolicy::GetOptimalBlockSize()
-///   and AdditiveCipherAbstractPolicy::GetAlignment()
-enum KeystreamOperationFlags {
-	/// \brief Output buffer is aligned
-	OUTPUT_ALIGNED=1,
-	/// \brief Input buffer is aligned
-	INPUT_ALIGNED=2,
-	/// \brief Input buffer is NULL
-	INPUT_NULL = 4
-};
-
-/// \brief Keystream operation flags
-/// \sa AdditiveCipherAbstractPolicy::GetBytesPerIteration(), AdditiveCipherAbstractPolicy::GetOptimalBlockSize()
-///   and AdditiveCipherAbstractPolicy::GetAlignment()
-enum KeystreamOperation {
-	/// \brief Wirte the keystream to the output buffer, input is NULL
-	WRITE_KEYSTREAM				= INPUT_NULL,
-	/// \brief Wirte the keystream to the aligned output buffer, input is NULL
-	WRITE_KEYSTREAM_ALIGNED		= INPUT_NULL | OUTPUT_ALIGNED,
-	/// \brief XOR the input buffer and keystream, write to the output buffer
-	XOR_KEYSTREAM				= 0,
-	/// \brief XOR the aligned input buffer and keystream, write to the output buffer
-	XOR_KEYSTREAM_INPUT_ALIGNED = INPUT_ALIGNED,
-	/// \brief XOR the input buffer and keystream, write to the aligned output buffer
-	XOR_KEYSTREAM_OUTPUT_ALIGNED= OUTPUT_ALIGNED,
-	/// \brief XOR the aligned input buffer and keystream, write to the aligned output buffer
-	XOR_KEYSTREAM_BOTH_ALIGNED	= OUTPUT_ALIGNED | INPUT_ALIGNED
-};
-
-/// \brief Policy object for additive stream ciphers
-struct CRYPTOPP_DLL CRYPTOPP_NO_VTABLE AdditiveCipherAbstractPolicy
-{
-	virtual ~AdditiveCipherAbstractPolicy() {}
-
-	/// \brief Provides data alignment requirements
-	/// \returns data alignment requirements, in bytes
-	/// \details Internally, the default implementation returns 1. If the stream cipher is implemented
-	///   using an SSE2 ASM or intrinsics, then the value returned is usually 16.
-	virtual unsigned int GetAlignment() const {return 1;}
-
-	/// \brief Provides number of bytes operated upon during an iteration
-	/// \returns bytes operated upon during an iteration, in bytes
-	/// \sa GetOptimalBlockSize()
-	virtual unsigned int GetBytesPerIteration() const =0;
-
-	/// \brief Provides number of ideal bytes to process
-	/// \returns the ideal number of bytes to process
-	/// \details Internally, the default implementation returns GetBytesPerIteration()
-	/// \sa GetBytesPerIteration()
-	virtual unsigned int GetOptimalBlockSize() const {return GetBytesPerIteration();}
-
-	/// \brief Provides buffer size based on iterations
-	/// \returns the buffer size based on iterations, in bytes
-	virtual unsigned int GetIterationsToBuffer() const =0;
-
-	/// \brief Generate the keystream
-	/// \param keystream the key stream
-	/// \param iterationCount the number of iterations to generate the key stream
-	/// \sa CanOperateKeystream(), OperateKeystream(), WriteKeystream()
-	virtual void WriteKeystream(byte *keystream, size_t iterationCount)
-		{OperateKeystream(KeystreamOperation(INPUT_NULL | static_cast<KeystreamOperationFlags>(IsAlignedOn(keystream, GetAlignment()))), keystream, NULLPTR, iterationCount);}
-
-	/// \brief Flag indicating
-	/// \returns true if the stream can be generated independent of the transformation input, false otherwise
-	/// \sa CanOperateKeystream(), OperateKeystream(), WriteKeystream()
-	virtual bool CanOperateKeystream() const {return false;}
-
-	/// \brief Operates the keystream
-	/// \param operation the operation with additional flags
-	/// \param output the output buffer
-	/// \param input the input buffer
-	/// \param iterationCount the number of iterations to perform on the input
-	/// \details OperateKeystream() will attempt to operate upon GetOptimalBlockSize() buffer,
-	///   which will be derived from GetBytesPerIteration().
-	/// \sa CanOperateKeystream(), OperateKeystream(), WriteKeystream(), KeystreamOperation()
-	virtual void OperateKeystream(KeystreamOperation operation, byte *output, const byte *input, size_t iterationCount)
-		{CRYPTOPP_UNUSED(operation); CRYPTOPP_UNUSED(output); CRYPTOPP_UNUSED(input);
-		CRYPTOPP_UNUSED(iterationCount); CRYPTOPP_ASSERT(false);}
-
-	/// \brief Key the cipher
-	/// \param params set of NameValuePairs use to initialize this object
-	/// \param key a byte array used to key the cipher
-	/// \param length the size of the key array
-	virtual void CipherSetKey(const NameValuePairs &params, const byte *key, size_t length) =0;
-
-	/// \brief Resynchronize the cipher
-	/// \param keystreamBuffer the keystream buffer
-	/// \param iv a byte array used to resynchronize the cipher
-	/// \param length the size of the IV array
-	virtual void CipherResynchronize(byte *keystreamBuffer, const byte *iv, size_t length)
-		{CRYPTOPP_UNUSED(keystreamBuffer); CRYPTOPP_UNUSED(iv); CRYPTOPP_UNUSED(length);
-		throw NotImplemented("SimpleKeyingInterface: this object doesn't support resynchronization");}
-
-	/// \brief Flag indicating random access
-	/// \returns true if the cipher is seekable, false otherwise
-	/// \sa SeekToIteration()
-	virtual bool CipherIsRandomAccess() const =0;
-
-	/// \brief Seeks to a random position in the stream
-	/// \sa CipherIsRandomAccess()
-	virtual void SeekToIteration(lword iterationCount)
-<<<<<<< HEAD
-		{CRYPTOPP_UNUSED(iterationCount); CRYPTOPP_ASSERT(!CipherIsRandomAccess()); throw NotImplemented("StreamTransformation: this object doesn't support random access");}
-
-	/// \brief Retrieve the provider of this algorithm
-	/// \return the algorithm provider
-	/// \details The algorithm provider can be a name like "C++", "SSE", "NEON", "AESNI",
-	///    "ARMv8" and "Power8". C++ is standard C++ code. Other labels, like SSE,
-	///    usually indicate a specialized implementation using instructions from a higher
-	///    instruction set architecture (ISA). Future labels may include external hardware
-	///    like a hardware security module (HSM).
-	/// \details Generally speaking Wei Dai's original IA-32 ASM code falls under "SSE2".
-	///    Labels like "SSSE3" and "SSE4.1" follow after Wei's code and use intrinsics
-	///    instead of ASM.
-	/// \details Algorithms which combine different instructions or ISAs provide the
-	///    dominant one. For example on x86 <tt>AES/GCM</tt> returns "AESNI" rather than
-	///    "CLMUL" or "AES+SSE4.1" or "AES+CLMUL" or "AES+SSE4.1+CLMUL".
-	/// \note Provider is not universally implemented yet.
-	virtual std::string AlgorithmProvider() const { return "C++"; }
-=======
-		{CRYPTOPP_UNUSED(iterationCount); CRYPTOPP_ASSERT(!CipherIsRandomAccess());
-		throw NotImplemented("StreamTransformation: this object doesn't support random access");}
->>>>>>> 3dcceb55
-};
-
-/// \brief Base class for additive stream ciphers
-/// \tparam WT word type
-/// \tparam W count of words
-/// \tparam X bytes per iteration count
-/// \tparam BASE AdditiveCipherAbstractPolicy derived base class
-template <typename WT, unsigned int W, unsigned int X = 1, class BASE = AdditiveCipherAbstractPolicy>
-struct CRYPTOPP_NO_VTABLE AdditiveCipherConcretePolicy : public BASE
-{
-	typedef WT WordType;
-	CRYPTOPP_CONSTANT(BYTES_PER_ITERATION = sizeof(WordType) * W)
-
-#if !(CRYPTOPP_BOOL_X86 || CRYPTOPP_BOOL_X64)
-	/// \brief Provides data alignment requirements
-	/// \returns data alignment requirements, in bytes
-	/// \details Internally, the default implementation returns 1. If the stream cipher is implemented
-	///   using an SSE2 ASM or intrinsics, then the value returned is usually 16.
-	unsigned int GetAlignment() const {return GetAlignmentOf<WordType>();}
-#endif
-
-	/// \brief Provides number of bytes operated upon during an iteration
-	/// \returns bytes operated upon during an iteration, in bytes
-	/// \sa GetOptimalBlockSize()
-	unsigned int GetBytesPerIteration() const {return BYTES_PER_ITERATION;}
-
-	/// \brief Provides buffer size based on iterations
-	/// \returns the buffer size based on iterations, in bytes
-	unsigned int GetIterationsToBuffer() const {return X;}
-
-	/// \brief Flag indicating
-	/// \returns true if the stream can be generated independent of the transformation input, false otherwise
-	/// \sa CanOperateKeystream(), OperateKeystream(), WriteKeystream()
-	bool CanOperateKeystream() const {return true;}
-
-	/// \brief Operates the keystream
-	/// \param operation the operation with additional flags
-	/// \param output the output buffer
-	/// \param input the input buffer
-	/// \param iterationCount the number of iterations to perform on the input
-	/// \details OperateKeystream() will attempt to operate upon GetOptimalBlockSize() buffer,
-	///   which will be derived from GetBytesPerIteration().
-	/// \sa CanOperateKeystream(), OperateKeystream(), WriteKeystream(), KeystreamOperation()
-	virtual void OperateKeystream(KeystreamOperation operation, byte *output, const byte *input, size_t iterationCount) =0;
-};
-
-/// \brief Helper macro to implement OperateKeystream
-/// \param x KeystreamOperation mask
-/// \param b Endian order
-/// \param i index in output buffer
-/// \param a value to output
-#define CRYPTOPP_KEYSTREAM_OUTPUT_WORD(x, b, i, a)	\
-	PutWord(bool(x & OUTPUT_ALIGNED), b, output+i*sizeof(WordType), (x & INPUT_NULL) ? (a) : (a) ^ GetWord<WordType>(bool(x & INPUT_ALIGNED), b, input+i*sizeof(WordType)));
-
-/// \brief Helper macro to implement OperateKeystream
-/// \param x KeystreamOperation mask
-/// \param i index in output buffer
-/// \param a value to output
-#define CRYPTOPP_KEYSTREAM_OUTPUT_XMM(x, i, a)	{\
-	__m128i t = (x & INPUT_NULL) ? a : _mm_xor_si128(a, (x & INPUT_ALIGNED) ? _mm_load_si128((__m128i *)input+i) : _mm_loadu_si128((__m128i *)input+i));\
-	if (x & OUTPUT_ALIGNED) _mm_store_si128((__m128i *)output+i, t);\
-	else _mm_storeu_si128((__m128i *)output+i, t);}
-
-/// \brief Helper macro to implement OperateKeystream
-#define CRYPTOPP_KEYSTREAM_OUTPUT_SWITCH(x, y)	\
-	switch (operation)							\
-	{											\
-		case WRITE_KEYSTREAM:					\
-			x(WRITE_KEYSTREAM)					\
-			break;								\
-		case XOR_KEYSTREAM:						\
-			x(XOR_KEYSTREAM)					\
-			input += y;							\
-			break;								\
-		case XOR_KEYSTREAM_INPUT_ALIGNED:		\
-			x(XOR_KEYSTREAM_INPUT_ALIGNED)		\
-			input += y;							\
-			break;								\
-		case XOR_KEYSTREAM_OUTPUT_ALIGNED:		\
-			x(XOR_KEYSTREAM_OUTPUT_ALIGNED)		\
-			input += y;							\
-			break;								\
-		case WRITE_KEYSTREAM_ALIGNED:			\
-			x(WRITE_KEYSTREAM_ALIGNED)			\
-			break;								\
-		case XOR_KEYSTREAM_BOTH_ALIGNED:		\
-			x(XOR_KEYSTREAM_BOTH_ALIGNED)		\
-			input += y;							\
-			break;								\
-	}											\
-	output += y;
-
-/// \brief Base class for additive stream ciphers with SymmetricCipher interface
-/// \tparam BASE AbstractPolicyHolder base class
-template <class BASE = AbstractPolicyHolder<AdditiveCipherAbstractPolicy, SymmetricCipher> >
-class CRYPTOPP_NO_VTABLE AdditiveCipherTemplate : public BASE, public RandomNumberGenerator
-{
-public:
-	virtual ~AdditiveCipherTemplate() {}
-
-	/// \brief Generate random array of bytes
-	/// \param output the byte buffer
-	/// \param size the length of the buffer, in bytes
-	/// \details All generated values are uniformly distributed over the range specified
-	///   within the constraints of a particular generator.
-	void GenerateBlock(byte *output, size_t size);
-
-	/// \brief Apply keystream to data
-	/// \param outString a buffer to write the transformed data
-	/// \param inString a buffer to read the data
-	/// \param length the size fo the buffers, in bytes
-	/// \details This is the primary method to operate a stream cipher. For example:
-	/// <pre>
-	///     size_t size = 30;
-	///     byte plain[size] = "Do or do not; there is no try";
-	///     byte cipher[size];
-	///     ...
-	///     ChaCha20 chacha(key, keySize);
-	///     chacha.ProcessData(cipher, plain, size);
-	/// </pre>
-    void ProcessData(byte *outString, const byte *inString, size_t length);
-
-	/// \brief Resynchronize the cipher
-	/// \param iv a byte array used to resynchronize the cipher
-	/// \param length the size of the IV array
-	void Resynchronize(const byte *iv, int length=-1);
-
-	/// \brief Provides number of ideal bytes to process
-	/// \returns the ideal number of bytes to process
-	/// \details Internally, the default implementation returns GetBytesPerIteration()
-	/// \sa GetBytesPerIteration() and GetOptimalNextBlockSize()
-	unsigned int OptimalBlockSize() const {return this->GetPolicy().GetOptimalBlockSize();}
-
-	/// \brief Provides number of ideal bytes to process
-	/// \returns the ideal number of bytes to process
-	/// \details Internally, the default implementation returns remaining unprocessed bytes
-	/// \sa GetBytesPerIteration() and OptimalBlockSize()
-	unsigned int GetOptimalNextBlockSize() const {return (unsigned int)this->m_leftOver;}
-
-	/// \brief Provides number of ideal data alignment
-	/// \returns the ideal data alignment, in bytes
-	/// \sa GetAlignment() and OptimalBlockSize()
-	unsigned int OptimalDataAlignment() const {return this->GetPolicy().GetAlignment();}
-
-	/// \brief Determines if the cipher is self inverting
-	/// \returns true if the stream cipher is self inverting, false otherwise
-	bool IsSelfInverting() const {return true;}
-
-	/// \brief Determines if the cipher is a forward transformation
-	/// \returns true if the stream cipher is a forward transformation, false otherwise
-	bool IsForwardTransformation() const {return true;}
-
-	/// \brief Flag indicating random access
-	/// \returns true if the cipher is seekable, false otherwise
-	/// \sa Seek()
-	bool IsRandomAccess() const {return this->GetPolicy().CipherIsRandomAccess();}
-
-	/// \brief Seeks to a random position in the stream
-	/// \param position the absolute position in the stream
-	/// \sa IsRandomAccess()
-	void Seek(lword position);
-
-	/// \brief Retrieve the provider of this algorithm
-	/// \return the algorithm provider
-	/// \details The algorithm provider can be a name like "C++", "SSE", "NEON", "AESNI",
-	///    "ARMv8" and "Power8". C++ is standard C++ code. Other labels, like SSE,
-	///    usually indicate a specialized implementation using instructions from a higher
-	///    instruction set architecture (ISA). Future labels may include external hardware
-	///    like a hardware security module (HSM).
-	/// \details Generally speaking Wei Dai's original IA-32 ASM code falls under "SSE2".
-	///    Labels like "SSSE3" and "SSE4.1" follow after Wei's code and use intrinsics
-	///    instead of ASM.
-	/// \details Algorithms which combine different instructions or ISAs provide the
-	///    dominant one. For example on x86 <tt>AES/GCM</tt> returns "AESNI" rather than
-	///    "CLMUL" or "AES+SSE4.1" or "AES+CLMUL" or "AES+SSE4.1+CLMUL".
-	/// \note Provider is not universally implemented yet.
-	virtual std::string AlgorithmProvider() const { return this->GetPolicy().AlgorithmProvider(); }
-
-	typedef typename BASE::PolicyInterface PolicyInterface;
-
-protected:
-	void UncheckedSetKey(const byte *key, unsigned int length, const NameValuePairs &params);
-
-	unsigned int GetBufferByteSize(const PolicyInterface &policy) const {return policy.GetBytesPerIteration() * policy.GetIterationsToBuffer();}
-
-	inline byte * KeystreamBufferBegin() {return this->m_buffer.data();}
-	inline byte * KeystreamBufferEnd() {return (this->m_buffer.data() + this->m_buffer.size());}
-
-	SecByteBlock m_buffer;
-	size_t m_leftOver;
-};
-
-/// \brief Policy object for feeback based stream ciphers
-class CRYPTOPP_DLL CRYPTOPP_NO_VTABLE CFB_CipherAbstractPolicy
-{
-public:
-	virtual ~CFB_CipherAbstractPolicy() {}
-
-	/// \brief Provides data alignment requirements
-	/// \returns data alignment requirements, in bytes
-	/// \details Internally, the default implementation returns 1. If the stream cipher is implemented
-	///   using an SSE2 ASM or intrinsics, then the value returned is usually 16.
-	virtual unsigned int GetAlignment() const =0;
-
-	/// \brief Provides number of bytes operated upon during an iteration
-	/// \returns bytes operated upon during an iteration, in bytes
-	/// \sa GetOptimalBlockSize()
-	virtual unsigned int GetBytesPerIteration() const =0;
-
-	/// \brief Access the feedback register
-	/// \returns pointer to the first byte of the feedback register
-	virtual byte * GetRegisterBegin() =0;
-
-	/// \brief TODO
-	virtual void TransformRegister() =0;
-
-	/// \brief Flag indicating iteration support
-	/// \returns true if the cipher supports iteration, false otherwise
-	virtual bool CanIterate() const {return false;}
-
-	/// \brief Iterate the cipher
-	/// \param output the output buffer
-	/// \param input the input buffer
-	/// \param dir the direction of the cipher
-	/// \param iterationCount the number of iterations to perform on the input
-	/// \sa IsSelfInverting() and IsForwardTransformation()
-	virtual void Iterate(byte *output, const byte *input, CipherDir dir, size_t iterationCount)
-		{CRYPTOPP_UNUSED(output); CRYPTOPP_UNUSED(input); CRYPTOPP_UNUSED(dir);
-		CRYPTOPP_UNUSED(iterationCount); CRYPTOPP_ASSERT(false);
-		throw Exception(Exception::OTHER_ERROR, "SimpleKeyingInterface: unexpected error");}
-
-	/// \brief Key the cipher
-	/// \param params set of NameValuePairs use to initialize this object
-	/// \param key a byte array used to key the cipher
-	/// \param length the size of the key array
-	virtual void CipherSetKey(const NameValuePairs &params, const byte *key, size_t length) =0;
-
-	/// \brief Resynchronize the cipher
-	/// \param iv a byte array used to resynchronize the cipher
-	/// \param length the size of the IV array
-	virtual void CipherResynchronize(const byte *iv, size_t length)
-<<<<<<< HEAD
-		{CRYPTOPP_UNUSED(iv); CRYPTOPP_UNUSED(length); throw NotImplemented("SimpleKeyingInterface: this object doesn't support resynchronization");}
-
-	/// \brief Retrieve the provider of this algorithm
-	/// \return the algorithm provider
-	/// \details The algorithm provider can be a name like "C++", "SSE", "NEON", "AESNI",
-	///    "ARMv8" and "Power8". C++ is standard C++ code. Other labels, like SSE,
-	///    usually indicate a specialized implementation using instructions from a higher
-	///    instruction set architecture (ISA). Future labels may include external hardware
-	///    like a hardware security module (HSM).
-	/// \details Generally speaking Wei Dai's original IA-32 ASM code falls under "SSE2".
-	///    Labels like "SSSE3" and "SSE4.1" follow after Wei's code and use intrinsics
-	///    instead of ASM.
-	/// \details Algorithms which combine different instructions or ISAs provide the
-	///    dominant one. For example on x86 <tt>AES/GCM</tt> returns "AESNI" rather than
-	///    "CLMUL" or "AES+SSE4.1" or "AES+CLMUL" or "AES+SSE4.1+CLMUL".
-	/// \note Provider is not universally implemented yet.
-	virtual std::string AlgorithmProvider() const { return "C++"; }
-=======
-		{CRYPTOPP_UNUSED(iv); CRYPTOPP_UNUSED(length);
-		throw NotImplemented("SimpleKeyingInterface: this object doesn't support resynchronization");}
->>>>>>> 3dcceb55
-};
-
-/// \brief Base class for feedback based stream ciphers
-/// \tparam WT word type
-/// \tparam W count of words
-/// \tparam BASE CFB_CipherAbstractPolicy derived base class
-template <typename WT, unsigned int W, class BASE = CFB_CipherAbstractPolicy>
-struct CRYPTOPP_NO_VTABLE CFB_CipherConcretePolicy : public BASE
-{
-	typedef WT WordType;
-
-	/// \brief Provides data alignment requirements
-	/// \returns data alignment requirements, in bytes
-	/// \details Internally, the default implementation returns 1. If the stream cipher is implemented
-	///   using an SSE2 ASM or intrinsics, then the value returned is usually 16.
-	unsigned int GetAlignment() const {return sizeof(WordType);}
-
-	/// \brief Provides number of bytes operated upon during an iteration
-	/// \returns bytes operated upon during an iteration, in bytes
-	/// \sa GetOptimalBlockSize()
-	unsigned int GetBytesPerIteration() const {return sizeof(WordType) * W;}
-
-	/// \brief Flag indicating iteration support
-	/// \returns true if the cipher supports iteration, false otherwise
-	bool CanIterate() const {return true;}
-
-	/// \brief Perform one iteration in the forward direction
-	void TransformRegister() {this->Iterate(NULLPTR, NULLPTR, ENCRYPTION, 1);}
-
-	/// \brief Provides alternate access to a feedback register
-	/// \tparam B enumeration indicating endianness
-	/// \details RegisterOutput() provides alternate access to the feedback register. The
-	///   enumeration B is BigEndian or LittleEndian. Repeatedly applying operator()
-	///   results in advancing in the register.
-	template <class B>
-	struct RegisterOutput
-	{
-		RegisterOutput(byte *output, const byte *input, CipherDir dir)
-			: m_output(output), m_input(input), m_dir(dir) {}
-
-		/// \brief XOR feedback register with data
-		/// \param registerWord data represented as a word type
-		/// \returns reference to the next feedback register word
-		inline RegisterOutput& operator()(WordType &registerWord)
-		{
-			CRYPTOPP_ASSERT(IsAligned<WordType>(m_output));
-			CRYPTOPP_ASSERT(IsAligned<WordType>(m_input));
-
-			if (!NativeByteOrderIs(B::ToEnum()))
-				registerWord = ByteReverse(registerWord);
-
-			if (m_dir == ENCRYPTION)
-			{
-				if (m_input == NULLPTR)
-				{
-					CRYPTOPP_ASSERT(m_output == NULLPTR);
-				}
-				else
-				{
-					WordType ct = *(const WordType *)m_input ^ registerWord;
-					registerWord = ct;
-					*(WordType*)m_output = ct;
-					m_input += sizeof(WordType);
-					m_output += sizeof(WordType);
-				}
-			}
-			else
-			{
-				WordType ct = *(const WordType *)m_input;
-				*(WordType*)m_output = registerWord ^ ct;
-				registerWord = ct;
-				m_input += sizeof(WordType);
-				m_output += sizeof(WordType);
-			}
-
-			// registerWord is left unreversed so it can be xor-ed with further input
-
-			return *this;
-		}
-
-		byte *m_output;
-		const byte *m_input;
-		CipherDir m_dir;
-	};
-};
-
-/// \brief Base class for feedback based stream ciphers with SymmetricCipher interface
-/// \tparam BASE AbstractPolicyHolder base class
-template <class BASE>
-class CRYPTOPP_NO_VTABLE CFB_CipherTemplate : public BASE
-{
-public:
-	/// \brief Apply keystream to data
-	/// \param outString a buffer to write the transformed data
-	/// \param inString a buffer to read the data
-	/// \param length the size fo the buffers, in bytes
-	/// \details This is the primary method to operate a stream cipher. For example:
-	/// <pre>
-	///     size_t size = 30;
-	///     byte plain[size] = "Do or do not; there is no try";
-	///     byte cipher[size];
-	///     ...
-	///     ChaCha20 chacha(key, keySize);
-	///     chacha.ProcessData(cipher, plain, size);
-	/// </pre>
-	void ProcessData(byte *outString, const byte *inString, size_t length);
-
-	/// \brief Resynchronize the cipher
-	/// \param iv a byte array used to resynchronize the cipher
-	/// \param length the size of the IV array
-	void Resynchronize(const byte *iv, int length=-1);
-
-	/// \brief Provides number of ideal bytes to process
-	/// \returns the ideal number of bytes to process
-	/// \details Internally, the default implementation returns GetBytesPerIteration()
-	/// \sa GetBytesPerIteration() and GetOptimalNextBlockSize()
-	unsigned int OptimalBlockSize() const {return this->GetPolicy().GetBytesPerIteration();}
-
-	/// \brief Provides number of ideal bytes to process
-	/// \returns the ideal number of bytes to process
-	/// \details Internally, the default implementation returns remaining unprocessed bytes
-	/// \sa GetBytesPerIteration() and OptimalBlockSize()
-	unsigned int GetOptimalNextBlockSize() const {return (unsigned int)m_leftOver;}
-
-	/// \brief Provides number of ideal data alignment
-	/// \returns the ideal data alignment, in bytes
-	/// \sa GetAlignment() and OptimalBlockSize()
-	unsigned int OptimalDataAlignment() const {return this->GetPolicy().GetAlignment();}
-
-	/// \brief Flag indicating random access
-	/// \returns true if the cipher is seekable, false otherwise
-	/// \sa Seek()
-	bool IsRandomAccess() const {return false;}
-
-	/// \brief Determines if the cipher is self inverting
-	/// \returns true if the stream cipher is self inverting, false otherwise
-	bool IsSelfInverting() const {return false;}
-
-	/// \brief Retrieve the provider of this algorithm
-	/// \return the algorithm provider
-	/// \details The algorithm provider can be a name like "C++", "SSE", "NEON", "AESNI",
-	///    "ARMv8" and "Power8". C++ is standard C++ code. Other labels, like SSE,
-	///    usually indicate a specialized implementation using instructions from a higher
-	///    instruction set architecture (ISA). Future labels may include external hardware
-	///    like a hardware security module (HSM).
-	/// \details Generally speaking Wei Dai's original IA-32 ASM code falls under "SSE2".
-	///    Labels like "SSSE3" and "SSE4.1" follow after Wei's code and use intrinsics
-	///    instead of ASM.
-	/// \details Algorithms which combine different instructions or ISAs provide the
-	///    dominant one. For example on x86 <tt>AES/GCM</tt> returns "AESNI" rather than
-	///    "CLMUL" or "AES+SSE4.1" or "AES+CLMUL" or "AES+SSE4.1+CLMUL".
-	/// \note Provider is not universally implemented yet.
-	virtual std::string AlgorithmProvider() const { return this->GetPolicy().AlgorithmProvider(); }
-
-	typedef typename BASE::PolicyInterface PolicyInterface;
-
-protected:
-	virtual void CombineMessageAndShiftRegister(byte *output, byte *reg, const byte *message, size_t length) =0;
-
-	void UncheckedSetKey(const byte *key, unsigned int length, const NameValuePairs &params);
-
-	size_t m_leftOver;
-};
-
-/// \brief Base class for feedback based stream ciphers in the forward direction with SymmetricCipher interface
-/// \tparam BASE AbstractPolicyHolder base class
-template <class BASE = AbstractPolicyHolder<CFB_CipherAbstractPolicy, SymmetricCipher> >
-class CRYPTOPP_NO_VTABLE CFB_EncryptionTemplate : public CFB_CipherTemplate<BASE>
-{
-	bool IsForwardTransformation() const {return true;}
-	void CombineMessageAndShiftRegister(byte *output, byte *reg, const byte *message, size_t length);
-};
-
-/// \brief Base class for feedback based stream ciphers in the reverse direction with SymmetricCipher interface
-/// \tparam BASE AbstractPolicyHolder base class
-template <class BASE = AbstractPolicyHolder<CFB_CipherAbstractPolicy, SymmetricCipher> >
-class CRYPTOPP_NO_VTABLE CFB_DecryptionTemplate : public CFB_CipherTemplate<BASE>
-{
-	bool IsForwardTransformation() const {return false;}
-	void CombineMessageAndShiftRegister(byte *output, byte *reg, const byte *message, size_t length);
-};
-
-/// \brief Base class for feedback based stream ciphers with a mandatory block size
-/// \tparam BASE CFB_EncryptionTemplate or CFB_DecryptionTemplate base class
-template <class BASE>
-class CFB_RequireFullDataBlocks : public BASE
-{
-public:
-	unsigned int MandatoryBlockSize() const {return this->OptimalBlockSize();}
-};
-
-/// \brief SymmetricCipher implementation
-/// \tparam BASE AbstractPolicyHolder derived base class
-/// \tparam INFO AbstractPolicyHolder derived information class
-/// \sa Weak::ARC4, ChaCha8, ChaCha12, ChaCha20, Salsa20, SEAL, Sosemanuk, WAKE
-template <class BASE, class INFO = BASE>
-class SymmetricCipherFinal : public AlgorithmImpl<SimpleKeyingInterfaceImpl<BASE, INFO>, INFO>
-{
-public:
-	virtual ~SymmetricCipherFinal() {}
-
-	/// \brief Construct a stream cipher
- 	SymmetricCipherFinal() {}
-
-	/// \brief Construct a stream cipher
-	/// \param key a byte array used to key the cipher
-	/// \details This overload uses DEFAULT_KEYLENGTH
-	SymmetricCipherFinal(const byte *key)
-		{this->SetKey(key, this->DEFAULT_KEYLENGTH);}
-
-	/// \brief Construct a stream cipher
-	/// \param key a byte array used to key the cipher
-	/// \param length the size of the key array
-	SymmetricCipherFinal(const byte *key, size_t length)
-		{this->SetKey(key, length);}
-
-	/// \brief Construct a stream cipher
-	/// \param key a byte array used to key the cipher
-	/// \param length the size of the key array
-	/// \param iv a byte array used as an initialization vector
-	SymmetricCipherFinal(const byte *key, size_t length, const byte *iv)
-		{this->SetKeyWithIV(key, length, iv);}
-
-	/// \brief Clone a SymmetricCipher
-	/// \returns a new SymmetricCipher based on this object
-	Clonable * Clone() const {return static_cast<SymmetricCipher *>(new SymmetricCipherFinal<BASE, INFO>(*this));}
-};
-
-NAMESPACE_END
-
-#ifdef CRYPTOPP_MANUALLY_INSTANTIATE_TEMPLATES
-#include "strciphr.cpp"
-#endif
-
-NAMESPACE_BEGIN(CryptoPP)
-CRYPTOPP_DLL_TEMPLATE_CLASS AbstractPolicyHolder<AdditiveCipherAbstractPolicy, SymmetricCipher>;
-CRYPTOPP_DLL_TEMPLATE_CLASS AdditiveCipherTemplate<AbstractPolicyHolder<AdditiveCipherAbstractPolicy, SymmetricCipher> >;
-CRYPTOPP_DLL_TEMPLATE_CLASS CFB_CipherTemplate<AbstractPolicyHolder<CFB_CipherAbstractPolicy, SymmetricCipher> >;
-CRYPTOPP_DLL_TEMPLATE_CLASS CFB_EncryptionTemplate<AbstractPolicyHolder<CFB_CipherAbstractPolicy, SymmetricCipher> >;
-CRYPTOPP_DLL_TEMPLATE_CLASS CFB_DecryptionTemplate<AbstractPolicyHolder<CFB_CipherAbstractPolicy, SymmetricCipher> >;
-
-NAMESPACE_END
-
-#if CRYPTOPP_MSC_VERSION
-# pragma warning(pop)
-#endif
-
-#endif
+// strciphr.h - originally written and placed in the public domain by Wei Dai
+
+/// \file strciphr.h
+/// \brief Classes for implementing stream ciphers
+/// \details This file contains helper classes for implementing stream ciphers.
+///   All this infrastructure may look very complex compared to what's in Crypto++ 4.x,
+///   but stream ciphers implementations now support a lot of new functionality,
+///   including better performance (minimizing copying), resetting of keys and IVs, and
+///   methods to query which features are supported by a cipher.
+/// \details Here's an explanation of these classes. The word "policy" is used here to
+///   mean a class with a set of methods that must be implemented by individual stream
+///   cipher implementations. This is usually much simpler than the full stream cipher
+///   API, which is implemented by either AdditiveCipherTemplate or CFB_CipherTemplate
+///   using the policy. So for example, an implementation of SEAL only needs to implement
+///   the AdditiveCipherAbstractPolicy interface (since it's an additive cipher, i.e., it
+///   xors a keystream into the plaintext). See this line in seal.h:
+/// <pre>
+///     typedef SymmetricCipherFinal\<ConcretePolicyHolder\<SEAL_Policy\<B\>, AdditiveCipherTemplate\<\> \> \> Encryption;
+/// </pre>
+/// \details AdditiveCipherTemplate and CFB_CipherTemplate are designed so that they don't
+///   need to take a policy class as a template parameter (although this is allowed), so
+///   that their code is not duplicated for each new cipher. Instead they each get a
+///   reference to an abstract policy interface by calling AccessPolicy() on itself, so
+///   AccessPolicy() must be overridden to return the actual policy reference. This is done
+///   by the ConceretePolicyHolder class. Finally, SymmetricCipherFinal implements the
+///   constructors and other functions that must be implemented by the most derived class.
+
+#ifndef CRYPTOPP_STRCIPHR_H
+#define CRYPTOPP_STRCIPHR_H
+
+#include "config.h"
+
+#if CRYPTOPP_MSC_VERSION
+# pragma warning(push)
+# pragma warning(disable: 4127 4189 4231 4275)
+#endif
+
+#include "cryptlib.h"
+#include "seckey.h"
+#include "secblock.h"
+#include "argnames.h"
+
+NAMESPACE_BEGIN(CryptoPP)
+
+/// \brief Access a stream cipher policy object
+/// \tparam POLICY_INTERFACE class implementing AbstractPolicyHolder
+/// \tparam BASE class or type to use as a base class
+template <class POLICY_INTERFACE, class BASE = Empty>
+class CRYPTOPP_NO_VTABLE AbstractPolicyHolder : public BASE
+{
+public:
+	typedef POLICY_INTERFACE PolicyInterface;
+	virtual ~AbstractPolicyHolder() {}
+
+protected:
+	virtual const POLICY_INTERFACE & GetPolicy() const =0;
+	virtual POLICY_INTERFACE & AccessPolicy() =0;
+};
+
+/// \brief Stream cipher policy object
+/// \tparam POLICY class implementing AbstractPolicyHolder
+/// \tparam BASE class or type to use as a base class
+template <class POLICY, class BASE, class POLICY_INTERFACE = typename BASE::PolicyInterface>
+class ConcretePolicyHolder : public BASE, protected POLICY
+{
+public:
+	virtual ~ConcretePolicyHolder() {}
+protected:
+	const POLICY_INTERFACE & GetPolicy() const {return *this;}
+	POLICY_INTERFACE & AccessPolicy() {return *this;}
+};
+
+/// \brief Keystream operation flags
+/// \sa AdditiveCipherAbstractPolicy::GetBytesPerIteration(), AdditiveCipherAbstractPolicy::GetOptimalBlockSize()
+///   and AdditiveCipherAbstractPolicy::GetAlignment()
+enum KeystreamOperationFlags {
+	/// \brief Output buffer is aligned
+	OUTPUT_ALIGNED=1,
+	/// \brief Input buffer is aligned
+	INPUT_ALIGNED=2,
+	/// \brief Input buffer is NULL
+	INPUT_NULL = 4
+};
+
+/// \brief Keystream operation flags
+/// \sa AdditiveCipherAbstractPolicy::GetBytesPerIteration(), AdditiveCipherAbstractPolicy::GetOptimalBlockSize()
+///   and AdditiveCipherAbstractPolicy::GetAlignment()
+enum KeystreamOperation {
+	/// \brief Wirte the keystream to the output buffer, input is NULL
+	WRITE_KEYSTREAM				= INPUT_NULL,
+	/// \brief Wirte the keystream to the aligned output buffer, input is NULL
+	WRITE_KEYSTREAM_ALIGNED		= INPUT_NULL | OUTPUT_ALIGNED,
+	/// \brief XOR the input buffer and keystream, write to the output buffer
+	XOR_KEYSTREAM				= 0,
+	/// \brief XOR the aligned input buffer and keystream, write to the output buffer
+	XOR_KEYSTREAM_INPUT_ALIGNED = INPUT_ALIGNED,
+	/// \brief XOR the input buffer and keystream, write to the aligned output buffer
+	XOR_KEYSTREAM_OUTPUT_ALIGNED= OUTPUT_ALIGNED,
+	/// \brief XOR the aligned input buffer and keystream, write to the aligned output buffer
+	XOR_KEYSTREAM_BOTH_ALIGNED	= OUTPUT_ALIGNED | INPUT_ALIGNED
+};
+
+/// \brief Policy object for additive stream ciphers
+struct CRYPTOPP_DLL CRYPTOPP_NO_VTABLE AdditiveCipherAbstractPolicy
+{
+	virtual ~AdditiveCipherAbstractPolicy() {}
+
+	/// \brief Provides data alignment requirements
+	/// \returns data alignment requirements, in bytes
+	/// \details Internally, the default implementation returns 1. If the stream cipher is implemented
+	///   using an SSE2 ASM or intrinsics, then the value returned is usually 16.
+	virtual unsigned int GetAlignment() const {return 1;}
+
+	/// \brief Provides number of bytes operated upon during an iteration
+	/// \returns bytes operated upon during an iteration, in bytes
+	/// \sa GetOptimalBlockSize()
+	virtual unsigned int GetBytesPerIteration() const =0;
+
+	/// \brief Provides number of ideal bytes to process
+	/// \returns the ideal number of bytes to process
+	/// \details Internally, the default implementation returns GetBytesPerIteration()
+	/// \sa GetBytesPerIteration()
+	virtual unsigned int GetOptimalBlockSize() const {return GetBytesPerIteration();}
+
+	/// \brief Provides buffer size based on iterations
+	/// \returns the buffer size based on iterations, in bytes
+	virtual unsigned int GetIterationsToBuffer() const =0;
+
+	/// \brief Generate the keystream
+	/// \param keystream the key stream
+	/// \param iterationCount the number of iterations to generate the key stream
+	/// \sa CanOperateKeystream(), OperateKeystream(), WriteKeystream()
+	virtual void WriteKeystream(byte *keystream, size_t iterationCount)
+		{OperateKeystream(KeystreamOperation(INPUT_NULL | static_cast<KeystreamOperationFlags>(IsAlignedOn(keystream, GetAlignment()))), keystream, NULLPTR, iterationCount);}
+
+	/// \brief Flag indicating
+	/// \returns true if the stream can be generated independent of the transformation input, false otherwise
+	/// \sa CanOperateKeystream(), OperateKeystream(), WriteKeystream()
+	virtual bool CanOperateKeystream() const {return false;}
+
+	/// \brief Operates the keystream
+	/// \param operation the operation with additional flags
+	/// \param output the output buffer
+	/// \param input the input buffer
+	/// \param iterationCount the number of iterations to perform on the input
+	/// \details OperateKeystream() will attempt to operate upon GetOptimalBlockSize() buffer,
+	///   which will be derived from GetBytesPerIteration().
+	/// \sa CanOperateKeystream(), OperateKeystream(), WriteKeystream(), KeystreamOperation()
+	virtual void OperateKeystream(KeystreamOperation operation, byte *output, const byte *input, size_t iterationCount)
+		{CRYPTOPP_UNUSED(operation); CRYPTOPP_UNUSED(output); CRYPTOPP_UNUSED(input);
+		CRYPTOPP_UNUSED(iterationCount); CRYPTOPP_ASSERT(false);}
+
+	/// \brief Key the cipher
+	/// \param params set of NameValuePairs use to initialize this object
+	/// \param key a byte array used to key the cipher
+	/// \param length the size of the key array
+	virtual void CipherSetKey(const NameValuePairs &params, const byte *key, size_t length) =0;
+
+	/// \brief Resynchronize the cipher
+	/// \param keystreamBuffer the keystream buffer
+	/// \param iv a byte array used to resynchronize the cipher
+	/// \param length the size of the IV array
+	virtual void CipherResynchronize(byte *keystreamBuffer, const byte *iv, size_t length)
+		{CRYPTOPP_UNUSED(keystreamBuffer); CRYPTOPP_UNUSED(iv); CRYPTOPP_UNUSED(length);
+		throw NotImplemented("SimpleKeyingInterface: this object doesn't support resynchronization");}
+
+	/// \brief Flag indicating random access
+	/// \returns true if the cipher is seekable, false otherwise
+	/// \sa SeekToIteration()
+	virtual bool CipherIsRandomAccess() const =0;
+
+	/// \brief Seeks to a random position in the stream
+	/// \sa CipherIsRandomAccess()
+	virtual void SeekToIteration(lword iterationCount)
+		{CRYPTOPP_UNUSED(iterationCount); CRYPTOPP_ASSERT(!CipherIsRandomAccess());
+		throw NotImplemented("StreamTransformation: this object doesn't support random access");}
+
+	/// \brief Retrieve the provider of this algorithm
+	/// \return the algorithm provider
+	/// \details The algorithm provider can be a name like "C++", "SSE", "NEON", "AESNI",
+	///    "ARMv8" and "Power8". C++ is standard C++ code. Other labels, like SSE,
+	///    usually indicate a specialized implementation using instructions from a higher
+	///    instruction set architecture (ISA). Future labels may include external hardware
+	///    like a hardware security module (HSM).
+	/// \details Generally speaking Wei Dai's original IA-32 ASM code falls under "SSE2".
+	///    Labels like "SSSE3" and "SSE4.1" follow after Wei's code and use intrinsics
+	///    instead of ASM.
+	/// \details Algorithms which combine different instructions or ISAs provide the
+	///    dominant one. For example on x86 <tt>AES/GCM</tt> returns "AESNI" rather than
+	///    "CLMUL" or "AES+SSE4.1" or "AES+CLMUL" or "AES+SSE4.1+CLMUL".
+	/// \note Provider is not universally implemented yet.
+	virtual std::string AlgorithmProvider() const { return "C++"; }
+};
+
+/// \brief Base class for additive stream ciphers
+/// \tparam WT word type
+/// \tparam W count of words
+/// \tparam X bytes per iteration count
+/// \tparam BASE AdditiveCipherAbstractPolicy derived base class
+template <typename WT, unsigned int W, unsigned int X = 1, class BASE = AdditiveCipherAbstractPolicy>
+struct CRYPTOPP_NO_VTABLE AdditiveCipherConcretePolicy : public BASE
+{
+	typedef WT WordType;
+	CRYPTOPP_CONSTANT(BYTES_PER_ITERATION = sizeof(WordType) * W)
+
+#if !(CRYPTOPP_BOOL_X86 || CRYPTOPP_BOOL_X64)
+	/// \brief Provides data alignment requirements
+	/// \returns data alignment requirements, in bytes
+	/// \details Internally, the default implementation returns 1. If the stream cipher is implemented
+	///   using an SSE2 ASM or intrinsics, then the value returned is usually 16.
+	unsigned int GetAlignment() const {return GetAlignmentOf<WordType>();}
+#endif
+
+	/// \brief Provides number of bytes operated upon during an iteration
+	/// \returns bytes operated upon during an iteration, in bytes
+	/// \sa GetOptimalBlockSize()
+	unsigned int GetBytesPerIteration() const {return BYTES_PER_ITERATION;}
+
+	/// \brief Provides buffer size based on iterations
+	/// \returns the buffer size based on iterations, in bytes
+	unsigned int GetIterationsToBuffer() const {return X;}
+
+	/// \brief Flag indicating
+	/// \returns true if the stream can be generated independent of the transformation input, false otherwise
+	/// \sa CanOperateKeystream(), OperateKeystream(), WriteKeystream()
+	bool CanOperateKeystream() const {return true;}
+
+	/// \brief Operates the keystream
+	/// \param operation the operation with additional flags
+	/// \param output the output buffer
+	/// \param input the input buffer
+	/// \param iterationCount the number of iterations to perform on the input
+	/// \details OperateKeystream() will attempt to operate upon GetOptimalBlockSize() buffer,
+	///   which will be derived from GetBytesPerIteration().
+	/// \sa CanOperateKeystream(), OperateKeystream(), WriteKeystream(), KeystreamOperation()
+	virtual void OperateKeystream(KeystreamOperation operation, byte *output, const byte *input, size_t iterationCount) =0;
+};
+
+/// \brief Helper macro to implement OperateKeystream
+/// \param x KeystreamOperation mask
+/// \param b Endian order
+/// \param i index in output buffer
+/// \param a value to output
+#define CRYPTOPP_KEYSTREAM_OUTPUT_WORD(x, b, i, a)	\
+	PutWord(bool(x & OUTPUT_ALIGNED), b, output+i*sizeof(WordType), (x & INPUT_NULL) ? (a) : (a) ^ GetWord<WordType>(bool(x & INPUT_ALIGNED), b, input+i*sizeof(WordType)));
+
+/// \brief Helper macro to implement OperateKeystream
+/// \param x KeystreamOperation mask
+/// \param i index in output buffer
+/// \param a value to output
+#define CRYPTOPP_KEYSTREAM_OUTPUT_XMM(x, i, a)	{\
+	__m128i t = (x & INPUT_NULL) ? a : _mm_xor_si128(a, (x & INPUT_ALIGNED) ? _mm_load_si128((__m128i *)input+i) : _mm_loadu_si128((__m128i *)input+i));\
+	if (x & OUTPUT_ALIGNED) _mm_store_si128((__m128i *)output+i, t);\
+	else _mm_storeu_si128((__m128i *)output+i, t);}
+
+/// \brief Helper macro to implement OperateKeystream
+#define CRYPTOPP_KEYSTREAM_OUTPUT_SWITCH(x, y)	\
+	switch (operation)							\
+	{											\
+		case WRITE_KEYSTREAM:					\
+			x(WRITE_KEYSTREAM)					\
+			break;								\
+		case XOR_KEYSTREAM:						\
+			x(XOR_KEYSTREAM)					\
+			input += y;							\
+			break;								\
+		case XOR_KEYSTREAM_INPUT_ALIGNED:		\
+			x(XOR_KEYSTREAM_INPUT_ALIGNED)		\
+			input += y;							\
+			break;								\
+		case XOR_KEYSTREAM_OUTPUT_ALIGNED:		\
+			x(XOR_KEYSTREAM_OUTPUT_ALIGNED)		\
+			input += y;							\
+			break;								\
+		case WRITE_KEYSTREAM_ALIGNED:			\
+			x(WRITE_KEYSTREAM_ALIGNED)			\
+			break;								\
+		case XOR_KEYSTREAM_BOTH_ALIGNED:		\
+			x(XOR_KEYSTREAM_BOTH_ALIGNED)		\
+			input += y;							\
+			break;								\
+	}											\
+	output += y;
+
+/// \brief Base class for additive stream ciphers with SymmetricCipher interface
+/// \tparam BASE AbstractPolicyHolder base class
+template <class BASE = AbstractPolicyHolder<AdditiveCipherAbstractPolicy, SymmetricCipher> >
+class CRYPTOPP_NO_VTABLE AdditiveCipherTemplate : public BASE, public RandomNumberGenerator
+{
+public:
+	virtual ~AdditiveCipherTemplate() {}
+
+	/// \brief Generate random array of bytes
+	/// \param output the byte buffer
+	/// \param size the length of the buffer, in bytes
+	/// \details All generated values are uniformly distributed over the range specified
+	///   within the constraints of a particular generator.
+	void GenerateBlock(byte *output, size_t size);
+
+	/// \brief Apply keystream to data
+	/// \param outString a buffer to write the transformed data
+	/// \param inString a buffer to read the data
+	/// \param length the size fo the buffers, in bytes
+	/// \details This is the primary method to operate a stream cipher. For example:
+	/// <pre>
+	///     size_t size = 30;
+	///     byte plain[size] = "Do or do not; there is no try";
+	///     byte cipher[size];
+	///     ...
+	///     ChaCha20 chacha(key, keySize);
+	///     chacha.ProcessData(cipher, plain, size);
+	/// </pre>
+    void ProcessData(byte *outString, const byte *inString, size_t length);
+
+	/// \brief Resynchronize the cipher
+	/// \param iv a byte array used to resynchronize the cipher
+	/// \param length the size of the IV array
+	void Resynchronize(const byte *iv, int length=-1);
+
+	/// \brief Provides number of ideal bytes to process
+	/// \returns the ideal number of bytes to process
+	/// \details Internally, the default implementation returns GetBytesPerIteration()
+	/// \sa GetBytesPerIteration() and GetOptimalNextBlockSize()
+	unsigned int OptimalBlockSize() const {return this->GetPolicy().GetOptimalBlockSize();}
+
+	/// \brief Provides number of ideal bytes to process
+	/// \returns the ideal number of bytes to process
+	/// \details Internally, the default implementation returns remaining unprocessed bytes
+	/// \sa GetBytesPerIteration() and OptimalBlockSize()
+	unsigned int GetOptimalNextBlockSize() const {return (unsigned int)this->m_leftOver;}
+
+	/// \brief Provides number of ideal data alignment
+	/// \returns the ideal data alignment, in bytes
+	/// \sa GetAlignment() and OptimalBlockSize()
+	unsigned int OptimalDataAlignment() const {return this->GetPolicy().GetAlignment();}
+
+	/// \brief Determines if the cipher is self inverting
+	/// \returns true if the stream cipher is self inverting, false otherwise
+	bool IsSelfInverting() const {return true;}
+
+	/// \brief Determines if the cipher is a forward transformation
+	/// \returns true if the stream cipher is a forward transformation, false otherwise
+	bool IsForwardTransformation() const {return true;}
+
+	/// \brief Flag indicating random access
+	/// \returns true if the cipher is seekable, false otherwise
+	/// \sa Seek()
+	bool IsRandomAccess() const {return this->GetPolicy().CipherIsRandomAccess();}
+
+	/// \brief Seeks to a random position in the stream
+	/// \param position the absolute position in the stream
+	/// \sa IsRandomAccess()
+	void Seek(lword position);
+
+	/// \brief Retrieve the provider of this algorithm
+	/// \return the algorithm provider
+	/// \details The algorithm provider can be a name like "C++", "SSE", "NEON", "AESNI",
+	///    "ARMv8" and "Power8". C++ is standard C++ code. Other labels, like SSE,
+	///    usually indicate a specialized implementation using instructions from a higher
+	///    instruction set architecture (ISA). Future labels may include external hardware
+	///    like a hardware security module (HSM).
+	/// \details Generally speaking Wei Dai's original IA-32 ASM code falls under "SSE2".
+	///    Labels like "SSSE3" and "SSE4.1" follow after Wei's code and use intrinsics
+	///    instead of ASM.
+	/// \details Algorithms which combine different instructions or ISAs provide the
+	///    dominant one. For example on x86 <tt>AES/GCM</tt> returns "AESNI" rather than
+	///    "CLMUL" or "AES+SSE4.1" or "AES+CLMUL" or "AES+SSE4.1+CLMUL".
+	/// \note Provider is not universally implemented yet.
+	virtual std::string AlgorithmProvider() const { return this->GetPolicy().AlgorithmProvider(); }
+
+	typedef typename BASE::PolicyInterface PolicyInterface;
+
+protected:
+	void UncheckedSetKey(const byte *key, unsigned int length, const NameValuePairs &params);
+
+	unsigned int GetBufferByteSize(const PolicyInterface &policy) const {return policy.GetBytesPerIteration() * policy.GetIterationsToBuffer();}
+
+	inline byte * KeystreamBufferBegin() {return this->m_buffer.data();}
+	inline byte * KeystreamBufferEnd() {return (this->m_buffer.data() + this->m_buffer.size());}
+
+	SecByteBlock m_buffer;
+	size_t m_leftOver;
+};
+
+/// \brief Policy object for feeback based stream ciphers
+class CRYPTOPP_DLL CRYPTOPP_NO_VTABLE CFB_CipherAbstractPolicy
+{
+public:
+	virtual ~CFB_CipherAbstractPolicy() {}
+
+	/// \brief Provides data alignment requirements
+	/// \returns data alignment requirements, in bytes
+	/// \details Internally, the default implementation returns 1. If the stream cipher is implemented
+	///   using an SSE2 ASM or intrinsics, then the value returned is usually 16.
+	virtual unsigned int GetAlignment() const =0;
+
+	/// \brief Provides number of bytes operated upon during an iteration
+	/// \returns bytes operated upon during an iteration, in bytes
+	/// \sa GetOptimalBlockSize()
+	virtual unsigned int GetBytesPerIteration() const =0;
+
+	/// \brief Access the feedback register
+	/// \returns pointer to the first byte of the feedback register
+	virtual byte * GetRegisterBegin() =0;
+
+	/// \brief TODO
+	virtual void TransformRegister() =0;
+
+	/// \brief Flag indicating iteration support
+	/// \returns true if the cipher supports iteration, false otherwise
+	virtual bool CanIterate() const {return false;}
+
+	/// \brief Iterate the cipher
+	/// \param output the output buffer
+	/// \param input the input buffer
+	/// \param dir the direction of the cipher
+	/// \param iterationCount the number of iterations to perform on the input
+	/// \sa IsSelfInverting() and IsForwardTransformation()
+	virtual void Iterate(byte *output, const byte *input, CipherDir dir, size_t iterationCount)
+		{CRYPTOPP_UNUSED(output); CRYPTOPP_UNUSED(input); CRYPTOPP_UNUSED(dir);
+		CRYPTOPP_UNUSED(iterationCount); CRYPTOPP_ASSERT(false);
+		throw Exception(Exception::OTHER_ERROR, "SimpleKeyingInterface: unexpected error");}
+
+	/// \brief Key the cipher
+	/// \param params set of NameValuePairs use to initialize this object
+	/// \param key a byte array used to key the cipher
+	/// \param length the size of the key array
+	virtual void CipherSetKey(const NameValuePairs &params, const byte *key, size_t length) =0;
+
+	/// \brief Resynchronize the cipher
+	/// \param iv a byte array used to resynchronize the cipher
+	/// \param length the size of the IV array
+	virtual void CipherResynchronize(const byte *iv, size_t length)
+		{CRYPTOPP_UNUSED(iv); CRYPTOPP_UNUSED(length);
+		throw NotImplemented("SimpleKeyingInterface: this object doesn't support resynchronization");}
+
+	/// \brief Retrieve the provider of this algorithm
+	/// \return the algorithm provider
+	/// \details The algorithm provider can be a name like "C++", "SSE", "NEON", "AESNI",
+	///    "ARMv8" and "Power8". C++ is standard C++ code. Other labels, like SSE,
+	///    usually indicate a specialized implementation using instructions from a higher
+	///    instruction set architecture (ISA). Future labels may include external hardware
+	///    like a hardware security module (HSM).
+	/// \details Generally speaking Wei Dai's original IA-32 ASM code falls under "SSE2".
+	///    Labels like "SSSE3" and "SSE4.1" follow after Wei's code and use intrinsics
+	///    instead of ASM.
+	/// \details Algorithms which combine different instructions or ISAs provide the
+	///    dominant one. For example on x86 <tt>AES/GCM</tt> returns "AESNI" rather than
+	///    "CLMUL" or "AES+SSE4.1" or "AES+CLMUL" or "AES+SSE4.1+CLMUL".
+	/// \note Provider is not universally implemented yet.
+	virtual std::string AlgorithmProvider() const { return "C++"; }
+};
+
+/// \brief Base class for feedback based stream ciphers
+/// \tparam WT word type
+/// \tparam W count of words
+/// \tparam BASE CFB_CipherAbstractPolicy derived base class
+template <typename WT, unsigned int W, class BASE = CFB_CipherAbstractPolicy>
+struct CRYPTOPP_NO_VTABLE CFB_CipherConcretePolicy : public BASE
+{
+	typedef WT WordType;
+
+	/// \brief Provides data alignment requirements
+	/// \returns data alignment requirements, in bytes
+	/// \details Internally, the default implementation returns 1. If the stream cipher is implemented
+	///   using an SSE2 ASM or intrinsics, then the value returned is usually 16.
+	unsigned int GetAlignment() const {return sizeof(WordType);}
+
+	/// \brief Provides number of bytes operated upon during an iteration
+	/// \returns bytes operated upon during an iteration, in bytes
+	/// \sa GetOptimalBlockSize()
+	unsigned int GetBytesPerIteration() const {return sizeof(WordType) * W;}
+
+	/// \brief Flag indicating iteration support
+	/// \returns true if the cipher supports iteration, false otherwise
+	bool CanIterate() const {return true;}
+
+	/// \brief Perform one iteration in the forward direction
+	void TransformRegister() {this->Iterate(NULLPTR, NULLPTR, ENCRYPTION, 1);}
+
+	/// \brief Provides alternate access to a feedback register
+	/// \tparam B enumeration indicating endianness
+	/// \details RegisterOutput() provides alternate access to the feedback register. The
+	///   enumeration B is BigEndian or LittleEndian. Repeatedly applying operator()
+	///   results in advancing in the register.
+	template <class B>
+	struct RegisterOutput
+	{
+		RegisterOutput(byte *output, const byte *input, CipherDir dir)
+			: m_output(output), m_input(input), m_dir(dir) {}
+
+		/// \brief XOR feedback register with data
+		/// \param registerWord data represented as a word type
+		/// \returns reference to the next feedback register word
+		inline RegisterOutput& operator()(WordType &registerWord)
+		{
+			CRYPTOPP_ASSERT(IsAligned<WordType>(m_output));
+			CRYPTOPP_ASSERT(IsAligned<WordType>(m_input));
+
+			if (!NativeByteOrderIs(B::ToEnum()))
+				registerWord = ByteReverse(registerWord);
+
+			if (m_dir == ENCRYPTION)
+			{
+				if (m_input == NULLPTR)
+				{
+					CRYPTOPP_ASSERT(m_output == NULLPTR);
+				}
+				else
+				{
+					WordType ct = *(const WordType *)m_input ^ registerWord;
+					registerWord = ct;
+					*(WordType*)m_output = ct;
+					m_input += sizeof(WordType);
+					m_output += sizeof(WordType);
+				}
+			}
+			else
+			{
+				WordType ct = *(const WordType *)m_input;
+				*(WordType*)m_output = registerWord ^ ct;
+				registerWord = ct;
+				m_input += sizeof(WordType);
+				m_output += sizeof(WordType);
+			}
+
+			// registerWord is left unreversed so it can be xor-ed with further input
+
+			return *this;
+		}
+
+		byte *m_output;
+		const byte *m_input;
+		CipherDir m_dir;
+	};
+};
+
+/// \brief Base class for feedback based stream ciphers with SymmetricCipher interface
+/// \tparam BASE AbstractPolicyHolder base class
+template <class BASE>
+class CRYPTOPP_NO_VTABLE CFB_CipherTemplate : public BASE
+{
+public:
+	/// \brief Apply keystream to data
+	/// \param outString a buffer to write the transformed data
+	/// \param inString a buffer to read the data
+	/// \param length the size fo the buffers, in bytes
+	/// \details This is the primary method to operate a stream cipher. For example:
+	/// <pre>
+	///     size_t size = 30;
+	///     byte plain[size] = "Do or do not; there is no try";
+	///     byte cipher[size];
+	///     ...
+	///     ChaCha20 chacha(key, keySize);
+	///     chacha.ProcessData(cipher, plain, size);
+	/// </pre>
+	void ProcessData(byte *outString, const byte *inString, size_t length);
+
+	/// \brief Resynchronize the cipher
+	/// \param iv a byte array used to resynchronize the cipher
+	/// \param length the size of the IV array
+	void Resynchronize(const byte *iv, int length=-1);
+
+	/// \brief Provides number of ideal bytes to process
+	/// \returns the ideal number of bytes to process
+	/// \details Internally, the default implementation returns GetBytesPerIteration()
+	/// \sa GetBytesPerIteration() and GetOptimalNextBlockSize()
+	unsigned int OptimalBlockSize() const {return this->GetPolicy().GetBytesPerIteration();}
+
+	/// \brief Provides number of ideal bytes to process
+	/// \returns the ideal number of bytes to process
+	/// \details Internally, the default implementation returns remaining unprocessed bytes
+	/// \sa GetBytesPerIteration() and OptimalBlockSize()
+	unsigned int GetOptimalNextBlockSize() const {return (unsigned int)m_leftOver;}
+
+	/// \brief Provides number of ideal data alignment
+	/// \returns the ideal data alignment, in bytes
+	/// \sa GetAlignment() and OptimalBlockSize()
+	unsigned int OptimalDataAlignment() const {return this->GetPolicy().GetAlignment();}
+
+	/// \brief Flag indicating random access
+	/// \returns true if the cipher is seekable, false otherwise
+	/// \sa Seek()
+	bool IsRandomAccess() const {return false;}
+
+	/// \brief Determines if the cipher is self inverting
+	/// \returns true if the stream cipher is self inverting, false otherwise
+	bool IsSelfInverting() const {return false;}
+
+	/// \brief Retrieve the provider of this algorithm
+	/// \return the algorithm provider
+	/// \details The algorithm provider can be a name like "C++", "SSE", "NEON", "AESNI",
+	///    "ARMv8" and "Power8". C++ is standard C++ code. Other labels, like SSE,
+	///    usually indicate a specialized implementation using instructions from a higher
+	///    instruction set architecture (ISA). Future labels may include external hardware
+	///    like a hardware security module (HSM).
+	/// \details Generally speaking Wei Dai's original IA-32 ASM code falls under "SSE2".
+	///    Labels like "SSSE3" and "SSE4.1" follow after Wei's code and use intrinsics
+	///    instead of ASM.
+	/// \details Algorithms which combine different instructions or ISAs provide the
+	///    dominant one. For example on x86 <tt>AES/GCM</tt> returns "AESNI" rather than
+	///    "CLMUL" or "AES+SSE4.1" or "AES+CLMUL" or "AES+SSE4.1+CLMUL".
+	/// \note Provider is not universally implemented yet.
+	virtual std::string AlgorithmProvider() const { return this->GetPolicy().AlgorithmProvider(); }
+
+	typedef typename BASE::PolicyInterface PolicyInterface;
+
+protected:
+	virtual void CombineMessageAndShiftRegister(byte *output, byte *reg, const byte *message, size_t length) =0;
+
+	void UncheckedSetKey(const byte *key, unsigned int length, const NameValuePairs &params);
+
+	size_t m_leftOver;
+};
+
+/// \brief Base class for feedback based stream ciphers in the forward direction with SymmetricCipher interface
+/// \tparam BASE AbstractPolicyHolder base class
+template <class BASE = AbstractPolicyHolder<CFB_CipherAbstractPolicy, SymmetricCipher> >
+class CRYPTOPP_NO_VTABLE CFB_EncryptionTemplate : public CFB_CipherTemplate<BASE>
+{
+	bool IsForwardTransformation() const {return true;}
+	void CombineMessageAndShiftRegister(byte *output, byte *reg, const byte *message, size_t length);
+};
+
+/// \brief Base class for feedback based stream ciphers in the reverse direction with SymmetricCipher interface
+/// \tparam BASE AbstractPolicyHolder base class
+template <class BASE = AbstractPolicyHolder<CFB_CipherAbstractPolicy, SymmetricCipher> >
+class CRYPTOPP_NO_VTABLE CFB_DecryptionTemplate : public CFB_CipherTemplate<BASE>
+{
+	bool IsForwardTransformation() const {return false;}
+	void CombineMessageAndShiftRegister(byte *output, byte *reg, const byte *message, size_t length);
+};
+
+/// \brief Base class for feedback based stream ciphers with a mandatory block size
+/// \tparam BASE CFB_EncryptionTemplate or CFB_DecryptionTemplate base class
+template <class BASE>
+class CFB_RequireFullDataBlocks : public BASE
+{
+public:
+	unsigned int MandatoryBlockSize() const {return this->OptimalBlockSize();}
+};
+
+/// \brief SymmetricCipher implementation
+/// \tparam BASE AbstractPolicyHolder derived base class
+/// \tparam INFO AbstractPolicyHolder derived information class
+/// \sa Weak::ARC4, ChaCha8, ChaCha12, ChaCha20, Salsa20, SEAL, Sosemanuk, WAKE
+template <class BASE, class INFO = BASE>
+class SymmetricCipherFinal : public AlgorithmImpl<SimpleKeyingInterfaceImpl<BASE, INFO>, INFO>
+{
+public:
+	virtual ~SymmetricCipherFinal() {}
+
+	/// \brief Construct a stream cipher
+ 	SymmetricCipherFinal() {}
+
+	/// \brief Construct a stream cipher
+	/// \param key a byte array used to key the cipher
+	/// \details This overload uses DEFAULT_KEYLENGTH
+	SymmetricCipherFinal(const byte *key)
+		{this->SetKey(key, this->DEFAULT_KEYLENGTH);}
+
+	/// \brief Construct a stream cipher
+	/// \param key a byte array used to key the cipher
+	/// \param length the size of the key array
+	SymmetricCipherFinal(const byte *key, size_t length)
+		{this->SetKey(key, length);}
+
+	/// \brief Construct a stream cipher
+	/// \param key a byte array used to key the cipher
+	/// \param length the size of the key array
+	/// \param iv a byte array used as an initialization vector
+	SymmetricCipherFinal(const byte *key, size_t length, const byte *iv)
+		{this->SetKeyWithIV(key, length, iv);}
+
+	/// \brief Clone a SymmetricCipher
+	/// \returns a new SymmetricCipher based on this object
+	Clonable * Clone() const {return static_cast<SymmetricCipher *>(new SymmetricCipherFinal<BASE, INFO>(*this));}
+};
+
+NAMESPACE_END
+
+#ifdef CRYPTOPP_MANUALLY_INSTANTIATE_TEMPLATES
+#include "strciphr.cpp"
+#endif
+
+NAMESPACE_BEGIN(CryptoPP)
+CRYPTOPP_DLL_TEMPLATE_CLASS AbstractPolicyHolder<AdditiveCipherAbstractPolicy, SymmetricCipher>;
+CRYPTOPP_DLL_TEMPLATE_CLASS AdditiveCipherTemplate<AbstractPolicyHolder<AdditiveCipherAbstractPolicy, SymmetricCipher> >;
+CRYPTOPP_DLL_TEMPLATE_CLASS CFB_CipherTemplate<AbstractPolicyHolder<CFB_CipherAbstractPolicy, SymmetricCipher> >;
+CRYPTOPP_DLL_TEMPLATE_CLASS CFB_EncryptionTemplate<AbstractPolicyHolder<CFB_CipherAbstractPolicy, SymmetricCipher> >;
+CRYPTOPP_DLL_TEMPLATE_CLASS CFB_DecryptionTemplate<AbstractPolicyHolder<CFB_CipherAbstractPolicy, SymmetricCipher> >;
+
+NAMESPACE_END
+
+#if CRYPTOPP_MSC_VERSION
+# pragma warning(pop)
+#endif
+
+#endif
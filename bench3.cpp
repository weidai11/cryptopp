--- conflicted
+++ resolved
@@ -1,463 +1,443 @@
-// bench3.cpp - originally written and placed in the public domain by Wei Dai
-//              CryptoPP::Test namespace added by JW in February 2017
-
-#include <cryptopp/cryptlib.h>
-#include "bench.h"
-#include "validate.h"
-
-#include "cpu.h"
-#include "factory.h"
-#include <cryptopp/algparam.h>
-#include <cryptopp/argnames.h>
-#include <cryptopp/smartptr.h>
-#include <cryptopp/stdcpp.h>
-
-#include <cryptopp/pubkey.h>
-#include <cryptopp/gfpcrypt.h>
-#include <cryptopp/eccrypto.h>
-#include <cryptopp/pkcspad.h>
-
-#include "files.h"
-#include <cryptopp/filters.h>
-#include <cryptopp/hex.h>
-#include <cryptopp/rsa.h>
-#include "nr.h"
-<<<<<<< HEAD
-#include <cryptopp/dsa.h>
-#include <cryptopp/luc.h>
-#include <cryptopp/rw.h>
-#include <cryptopp/ecp.h>
-#include <cryptopp/ec2n.h>
-#include <cryptopp/asn.h>
-#include <cryptopp/dh.h>
-#include <cryptopp/mqv.h>
-#include <cryptopp/hmqv.h>
-#include <cryptopp/fhmqv.h>
-#include <cryptopp/xtrcrypt.h>
-#include <cryptopp/esign.h>
-#include <cryptopp/pssr.h>
-#include <cryptopp/oids.h>
-#include <cryptopp/randpool.h>
-#include <cryptopp/stdcpp.h>
-#include <cryptopp/hrtimer.h>
-=======
-#include "dsa.h"
-#include "luc.h"
-#include "rw.h"
-#include "ecp.h"
-#include "ec2n.h"
-#include "asn.h"
-#include "dh.h"
-#include "xed25519.h"
-#include "mqv.h"
-#include "hmqv.h"
-#include "fhmqv.h"
-#include "xtrcrypt.h"
-#include "esign.h"
-#include "pssr.h"
-#include "oids.h"
-#include "randpool.h"
-#include "stdcpp.h"
-#include "hrtimer.h"
->>>>>>> fc87f866
-
-#if CRYPTOPP_MSC_VERSION
-# pragma warning(disable: 4505 4355)
-#endif
-
-NAMESPACE_BEGIN(CryptoPP)
-NAMESPACE_BEGIN(Test)
-
-void BenchMarkEncryption(const char *name, PK_Encryptor &key, double timeTotal, bool pc = false)
-{
-	unsigned int len = 16;
-	SecByteBlock plaintext(len), ciphertext(key.CiphertextLength(len));
-	Test::GlobalRNG().GenerateBlock(plaintext, len);
-
-	unsigned int i = 0;
-	double timeTaken;
-
-	ThreadUserTimer timer;
-	timer.StartTimer();
-
-	do
-	{
-		key.Encrypt(Test::GlobalRNG(), plaintext, len, ciphertext);
-		++i; timeTaken = timer.ElapsedTimeAsDouble();
-	}
-	while (timeTaken < timeTotal);
-
-	std::string provider = key.AlgorithmProvider();
-	OutputResultOperations(name, provider.c_str(), "Encryption", pc, i, timeTaken);
-
-	if (!pc && key.GetMaterial().SupportsPrecomputation())
-	{
-		key.AccessMaterial().Precompute(16);
-		BenchMarkEncryption(name, key, timeTotal, true);
-	}
-}
-
-void BenchMarkDecryption(const char *name, PK_Decryptor &priv, PK_Encryptor &pub, double timeTotal)
-{
-	unsigned int len = 16;
-	SecByteBlock ciphertext(pub.CiphertextLength(len));
-	SecByteBlock plaintext(pub.MaxPlaintextLength(ciphertext.size()));
-	Test::GlobalRNG().GenerateBlock(plaintext, len);
-	pub.Encrypt(Test::GlobalRNG(), plaintext, len, ciphertext);
-
-	unsigned int i = 0;
-	double timeTaken;
-
-	ThreadUserTimer timer;
-	timer.StartTimer();
-
-	do
-	{
-		priv.Decrypt(Test::GlobalRNG(), ciphertext, ciphertext.size(), plaintext);
-		++i; timeTaken = timer.ElapsedTimeAsDouble();
-	}
-	while (timeTaken < timeTotal);
-
-	std::string provider = priv.AlgorithmProvider();
-	OutputResultOperations(name, provider.c_str(), "Decryption", false, i, timeTaken);
-}
-
-void BenchMarkSigning(const char *name, PK_Signer &key, double timeTotal, bool pc=false)
-{
-	unsigned int len = 16;
-	AlignedSecByteBlock message(len), signature(key.SignatureLength());
-	Test::GlobalRNG().GenerateBlock(message, len);
-
-	unsigned int i = 0;
-	double timeTaken;
-
-	ThreadUserTimer timer;
-	timer.StartTimer();
-
-	do
-	{
-		(void)key.SignMessage(Test::GlobalRNG(), message, len, signature);
-		++i; timeTaken = timer.ElapsedTimeAsDouble();
-	}
-	while (timeTaken < timeTotal);
-
-	std::string provider = key.AlgorithmProvider();
-	OutputResultOperations(name, provider.c_str(), "Signature", pc, i, timeTaken);
-
-	if (!pc && key.GetMaterial().SupportsPrecomputation())
-	{
-		key.AccessMaterial().Precompute(16);
-		BenchMarkSigning(name, key, timeTotal, true);
-	}
-}
-
-void BenchMarkVerification(const char *name, const PK_Signer &priv, PK_Verifier &pub, double timeTotal, bool pc=false)
-{
-	unsigned int len = 16;
-	AlignedSecByteBlock message(len), signature(pub.SignatureLength());
-	Test::GlobalRNG().GenerateBlock(message, len);
-	priv.SignMessage(Test::GlobalRNG(), message, len, signature);
-
-	unsigned int i = 0;
-	double timeTaken;
-
-	ThreadUserTimer timer;
-	timer.StartTimer();
-
-	do
-	{
-		(void)pub.VerifyMessage(message, len, signature, signature.size());
-		++i; timeTaken = timer.ElapsedTimeAsDouble();
-	}
-	while (timeTaken < timeTotal);
-
-	std::string provider = pub.AlgorithmProvider();
-	OutputResultOperations(name, provider.c_str(), "Verification", pc, i, timeTaken);
-
-	if (!pc && pub.GetMaterial().SupportsPrecomputation())
-	{
-		pub.AccessMaterial().Precompute(16);
-		BenchMarkVerification(name, priv, pub, timeTotal, true);
-	}
-}
-
-void BenchMarkKeyGen(const char *name, SimpleKeyAgreementDomain &d, double timeTotal, bool pc=false)
-{
-	SecByteBlock priv(d.PrivateKeyLength()), pub(d.PublicKeyLength());
-
-	unsigned int i = 0;
-	double timeTaken;
-
-	ThreadUserTimer timer;
-	timer.StartTimer();
-
-	do
-	{
-		d.GenerateKeyPair(Test::GlobalRNG(), priv, pub);
-		++i; timeTaken = timer.ElapsedTimeAsDouble();
-	}
-	while (timeTaken < timeTotal);
-
-	std::string provider = d.AlgorithmProvider();
-	OutputResultOperations(name, provider.c_str(), "Key-Pair Generation", pc, i, timeTaken);
-
-	if (!pc && d.GetMaterial().SupportsPrecomputation())
-	{
-		d.AccessMaterial().Precompute(16);
-		BenchMarkKeyGen(name, d, timeTotal, true);
-	}
-}
-
-void BenchMarkKeyGen(const char *name, AuthenticatedKeyAgreementDomain &d, double timeTotal, bool pc=false)
-{
-	SecByteBlock priv(d.EphemeralPrivateKeyLength()), pub(d.EphemeralPublicKeyLength());
-
-	unsigned int i = 0;
-	double timeTaken;
-
-	ThreadUserTimer timer;
-	timer.StartTimer();
-
-	do
-	{
-		d.GenerateEphemeralKeyPair(Test::GlobalRNG(), priv, pub);
-		++i; timeTaken = timer.ElapsedTimeAsDouble();
-	}
-	while (timeTaken < timeTotal);
-
-	std::string provider = d.AlgorithmProvider();
-	OutputResultOperations(name, provider.c_str(), "Key-Pair Generation", pc, i, timeTaken);
-
-	if (!pc && d.GetMaterial().SupportsPrecomputation())
-	{
-		d.AccessMaterial().Precompute(16);
-		BenchMarkKeyGen(name, d, timeTotal, true);
-	}
-}
-
-void BenchMarkAgreement(const char *name, SimpleKeyAgreementDomain &d, double timeTotal, bool pc=false)
-{
-	SecByteBlock priv1(d.PrivateKeyLength()), priv2(d.PrivateKeyLength());
-	SecByteBlock pub1(d.PublicKeyLength()), pub2(d.PublicKeyLength());
-	d.GenerateKeyPair(Test::GlobalRNG(), priv1, pub1);
-	d.GenerateKeyPair(Test::GlobalRNG(), priv2, pub2);
-	SecByteBlock val(d.AgreedValueLength());
-
-	unsigned int i = 0;
-	double timeTaken;
-
-	ThreadUserTimer timer;
-	timer.StartTimer();
-
-	do
-	{
-		d.Agree(val, priv1, pub2);
-		d.Agree(val, priv2, pub1);
-		i+=2; timeTaken = timer.ElapsedTimeAsDouble();
-	}
-	while (timeTaken < timeTotal);
-
-	std::string provider = d.AlgorithmProvider();
-	OutputResultOperations(name, provider.c_str(), "Key Agreement", pc, i, timeTaken);
-}
-
-void BenchMarkAgreement(const char *name, AuthenticatedKeyAgreementDomain &d, double timeTotal, bool pc=false)
-{
-	SecByteBlock spriv1(d.StaticPrivateKeyLength()), spriv2(d.StaticPrivateKeyLength());
-	SecByteBlock epriv1(d.EphemeralPrivateKeyLength()), epriv2(d.EphemeralPrivateKeyLength());
-	SecByteBlock spub1(d.StaticPublicKeyLength()), spub2(d.StaticPublicKeyLength());
-	SecByteBlock epub1(d.EphemeralPublicKeyLength()), epub2(d.EphemeralPublicKeyLength());
-	d.GenerateStaticKeyPair(Test::GlobalRNG(), spriv1, spub1);
-	d.GenerateStaticKeyPair(Test::GlobalRNG(), spriv2, spub2);
-	d.GenerateEphemeralKeyPair(Test::GlobalRNG(), epriv1, epub1);
-	d.GenerateEphemeralKeyPair(Test::GlobalRNG(), epriv2, epub2);
-	SecByteBlock val(d.AgreedValueLength());
-
-	unsigned int i = 0;
-	double timeTaken;
-
-	ThreadUserTimer timer;
-	timer.StartTimer();
-
-	do
-	{
-		d.Agree(val, spriv1, epriv1, spub2, epub2);
-		d.Agree(val, spriv2, epriv2, spub1, epub1);
-		i+=2; timeTaken = timer.ElapsedTimeAsDouble();
-	}
-	while (timeTaken < timeTotal);
-
-	std::string provider = d.AlgorithmProvider();
-	OutputResultOperations(name, provider.c_str(), "Key Agreement", pc, i, timeTaken);
-}
-
-template <class SCHEME>
-void BenchMarkCrypto(const char *filename, const char *name, double timeTotal)
-{
-	FileSource f(DataDir(filename).c_str(), true, new HexDecoder);
-	typename SCHEME::Decryptor priv(f);
-	typename SCHEME::Encryptor pub(priv);
-	BenchMarkEncryption(name, pub, timeTotal);
-	BenchMarkDecryption(name, priv, pub, timeTotal);
-}
-
-template <class SCHEME>
-void BenchMarkSignature(const char *filename, const char *name, double timeTotal)
-{
-	FileSource f(DataDir(filename).c_str(), true, new HexDecoder);
-	typename SCHEME::Signer priv(f);
-	typename SCHEME::Verifier pub(priv);
-	BenchMarkSigning(name, priv, timeTotal);
-	BenchMarkVerification(name, priv, pub, timeTotal);
-}
-
-template <class D>
-void BenchMarkKeyAgreement(const char *filename, const char *name, double timeTotal)
-{
-	FileSource f(DataDir(filename).c_str(), true, new HexDecoder);
-	D d(f);
-	BenchMarkKeyGen(name, d, timeTotal);
-	BenchMarkAgreement(name, d, timeTotal);
-}
-
-void Benchmark3(double t, double hertz)
-{
-	g_allocatedTime = t;
-	g_hertz = hertz;
-
-	const char *mco;
-	if (g_hertz > 1.0f)
-		mco = "<TH>Megacycles/Operation";
-	else
-		mco = "";
-
-	std::cout << "\n<TABLE>";
-	std::cout << "\n<COLGROUP><COL style=\"text-align: left;\"><COL style=";
-	std::cout << "\"text-align: right;\"><COL style=\"text-align: right;\">";
-	std::cout << "\n<THEAD style=\"background: #F0F0F0\">";
-	std::cout << "\n<TR><TH>Operation<TH>Milliseconds/Operation" << mco;
-
-	std::cout << "\n<TBODY style=\"background: white;\">";
-	{
-		BenchMarkCrypto<RSAES<OAEP<SHA1> > >("TestData/rsa1024.dat", "RSA 1024", t);
-		BenchMarkCrypto<LUCES<OAEP<SHA1> > >("TestData/luc1024.dat", "LUC 1024", t);
-		BenchMarkCrypto<DLIES<> >("TestData/dlie1024.dat", "DLIES 1024", t);
-		BenchMarkCrypto<LUC_IES<> >("TestData/lucc512.dat", "LUCELG 512", t);
-	}
-
-	std::cout << "\n<TBODY style=\"background: yellow;\">";
-	{
-		BenchMarkCrypto<RSAES<OAEP<SHA1> > >("TestData/rsa2048.dat", "RSA 2048", t);
-		BenchMarkCrypto<LUCES<OAEP<SHA1> > >("TestData/luc2048.dat", "LUC 2048", t);
-		BenchMarkCrypto<DLIES<> >("TestData/dlie2048.dat", "DLIES 2048", t);
-		BenchMarkCrypto<LUC_IES<> >("TestData/lucc1024.dat", "LUCELG 1024", t);
-	}
-
-	std::cout << "\n<TBODY style=\"background: white;\">";
-	{
-		BenchMarkSignature<RSASS<PSSR, SHA1> >("TestData/rsa1024.dat", "RSA 1024", t);
-		BenchMarkSignature<RWSS<PSSR, SHA1> >("TestData/rw1024.dat", "RW 1024", t);
-		BenchMarkSignature<LUCSS<PSSR, SHA1> >("TestData/luc1024.dat", "LUC 1024", t);
-		BenchMarkSignature<NR<SHA1> >("TestData/nr1024.dat", "NR 1024", t);
-		BenchMarkSignature<DSA>("TestData/dsa1024.dat", "DSA 1024", t);
-		BenchMarkSignature<LUC_HMP<SHA1> >("TestData/lucs512.dat", "LUC-HMP 512", t);
-		BenchMarkSignature<ESIGN<SHA1> >("TestData/esig1023.dat", "ESIGN 1023", t);
-		BenchMarkSignature<ESIGN<SHA1> >("TestData/esig1536.dat", "ESIGN 1536", t);
-	}
-
-	std::cout << "\n<TBODY style=\"background: yellow;\">";
-	{
-		BenchMarkSignature<RSASS<PSSR, SHA1> >("TestData/rsa2048.dat", "RSA 2048", t);
-		BenchMarkSignature<RWSS<PSSR, SHA1> >("TestData/rw2048.dat", "RW 2048", t);
-		BenchMarkSignature<LUCSS<PSSR, SHA1> >("TestData/luc2048.dat", "LUC 2048", t);
-		BenchMarkSignature<NR<SHA1> >("TestData/nr2048.dat", "NR 2048", t);
-		BenchMarkSignature<LUC_HMP<SHA1> >("TestData/lucs1024.dat", "LUC-HMP 1024", t);
-		BenchMarkSignature<ESIGN<SHA1> >("TestData/esig2046.dat", "ESIGN 2046", t);
-	}
-
-	std::cout << "\n<TBODY style=\"background: white;\">";
-	{
-		BenchMarkKeyAgreement<XTR_DH>("TestData/xtrdh171.dat", "XTR-DH 171", t);
-		BenchMarkKeyAgreement<XTR_DH>("TestData/xtrdh342.dat", "XTR-DH 342", t);
-		BenchMarkKeyAgreement<DH>("TestData/dh1024.dat", "DH 1024", t);
-		BenchMarkKeyAgreement<DH>("TestData/dh2048.dat", "DH 2048", t);
-		BenchMarkKeyAgreement<LUC_DH>("TestData/lucd512.dat", "LUCDIF 512", t);
-		BenchMarkKeyAgreement<LUC_DH>("TestData/lucd1024.dat", "LUCDIF 1024", t);
-		BenchMarkKeyAgreement<MQV>("TestData/mqv1024.dat", "MQV 1024", t);
-		BenchMarkKeyAgreement<MQV>("TestData/mqv2048.dat", "MQV 2048", t);
-
-#if 0
-		BenchMarkKeyAgreement<ECHMQV160>("TestData/hmqv160.dat", "HMQV P-160", t);
-		BenchMarkKeyAgreement<ECHMQV256>("TestData/hmqv256.dat", "HMQV P-256", t);
-		BenchMarkKeyAgreement<ECHMQV384>("TestData/hmqv384.dat", "HMQV P-384", t);
-		BenchMarkKeyAgreement<ECHMQV512>("TestData/hmqv512.dat", "HMQV P-512", t);
-
-		BenchMarkKeyAgreement<ECFHMQV160>("TestData/fhmqv160.dat", "FHMQV P-160", t);
-		BenchMarkKeyAgreement<ECFHMQV256>("TestData/fhmqv256.dat", "FHMQV P-256", t);
-		BenchMarkKeyAgreement<ECFHMQV384>("TestData/fhmqv384.dat", "FHMQV P-384", t);
-		BenchMarkKeyAgreement<ECFHMQV512>("TestData/fhmqv512.dat", "FHMQV P-512", t);
-#endif
-	}
-
-	std::cout << "\n<TBODY style=\"background: yellow;\">";
-	{
-		ECIES<ECP>::Decryptor cpriv(Test::GlobalRNG(), ASN1::secp256k1());
-		ECIES<ECP>::Encryptor cpub(cpriv);
-		ECDSA<ECP, SHA1>::Signer spriv(cpriv);
-		ECDSA<ECP, SHA1>::Verifier spub(spriv);
-		ECDSA_RFC6979<ECP, SHA1>::Signer spriv2(cpriv);
-		ECDSA_RFC6979<ECP, SHA1>::Verifier spub2(spriv);
-		ECGDSA<ECP, SHA1>::Signer spriv3(Test::GlobalRNG(), ASN1::secp256k1());
-		ECGDSA<ECP, SHA1>::Verifier spub3(spriv3);
-		ECDH<ECP>::Domain ecdhc(ASN1::secp256k1());
-		ECMQV<ECP>::Domain ecmqvc(ASN1::secp256k1());
-		x25519 x25519ka(Test::GlobalRNG());
-
-		BenchMarkEncryption("ECIES over GF(p) 256", cpub, t);
-		BenchMarkDecryption("ECIES over GF(p) 256", cpriv, cpub, t);
-		BenchMarkSigning("ECDSA over GF(p) 256", spriv, t);
-		BenchMarkVerification("ECDSA over GF(p) 256", spriv, spub, t);
-		BenchMarkSigning("ECDSA-RFC6979 over GF(p) 256", spriv2, t);
-		BenchMarkVerification("ECDSA-RFC6979 over GF(p) 256", spriv2, spub2, t);
-		BenchMarkSigning("ECGDSA over GF(p) 256", spriv3, t);
-		BenchMarkVerification("ECGDSA over GF(p) 256", spriv3, spub3, t);
-		BenchMarkKeyGen("x25519", x25519ka, t);
-		BenchMarkAgreement("x25519", x25519ka, t);
-		BenchMarkKeyGen("ECDHC over GF(p) 256", ecdhc, t);
-		BenchMarkAgreement("ECDHC over GF(p) 256", ecdhc, t);
-		BenchMarkKeyGen("ECMQVC over GF(p) 256", ecmqvc, t);
-		BenchMarkAgreement("ECMQVC over GF(p) 256", ecmqvc, t);
-	}
-
-	std::cout << "\n<TBODY style=\"background: white;\">";
-	{
-		ECIES<EC2N>::Decryptor cpriv(Test::GlobalRNG(), ASN1::sect233r1());
-		ECIES<EC2N>::Encryptor cpub(cpriv);
-		ECDSA<EC2N, SHA1>::Signer spriv(cpriv);
-		ECDSA<EC2N, SHA1>::Verifier spub(spriv);
-		ECDSA_RFC6979<EC2N, SHA1>::Signer spriv2(cpriv);
-		ECDSA_RFC6979<EC2N, SHA1>::Verifier spub2(spriv);
-		ECGDSA<EC2N, SHA1>::Signer spriv3(Test::GlobalRNG(), ASN1::sect233r1());
-		ECGDSA<EC2N, SHA1>::Verifier spub3(spriv3);
-		ECDH<EC2N>::Domain ecdhc(ASN1::sect233r1());
-		ECMQV<EC2N>::Domain ecmqvc(ASN1::sect233r1());
-
-		BenchMarkEncryption("ECIES over GF(2^n) 233", cpub, t);
-		BenchMarkDecryption("ECIES over GF(2^n) 233", cpriv, cpub, t);
-		BenchMarkSigning("ECDSA over GF(2^n) 233", spriv, t);
-		BenchMarkVerification("ECDSA over GF(2^n) 233", spriv, spub, t);
-		BenchMarkSigning("ECDSA-RFC6979 over GF(2^n) 233", spriv2, t);
-		BenchMarkVerification("ECDSA-RFC6979 over GF(2^n) 233", spriv2, spub2, t);
-		BenchMarkSigning("ECGDSA over GF(2^n) 233", spriv3, t);
-		BenchMarkVerification("ECGDSA over GF(2^n) 233", spriv3, spub3, t);
-		BenchMarkKeyGen("ECDHC over GF(2^n) 233", ecdhc, t);
-		BenchMarkAgreement("ECDHC over GF(2^n) 233", ecdhc, t);
-		BenchMarkKeyGen("ECMQVC over GF(2^n) 233", ecmqvc, t);
-		BenchMarkAgreement("ECMQVC over GF(2^n) 233", ecmqvc, t);
-	}
-
-	std::cout << "\n</TABLE>" << std::endl;
-}
-
-NAMESPACE_END  // Test
-NAMESPACE_END  // CryptoPP
+// bench3.cpp - originally written and placed in the public domain by Wei Dai
+//              CryptoPP::Test namespace added by JW in February 2017
+
+#include <cryptopp/cryptlib.h>
+#include "bench.h"
+#include "validate.h"
+
+#include "cpu.h"
+#include "factory.h"
+#include <cryptopp/algparam.h>
+#include <cryptopp/argnames.h>
+#include <cryptopp/smartptr.h>
+#include <cryptopp/stdcpp.h>
+
+#include <cryptopp/pubkey.h>
+#include <cryptopp/gfpcrypt.h>
+#include <cryptopp/eccrypto.h>
+#include <cryptopp/pkcspad.h>
+
+#include "files.h"
+#include <cryptopp/filters.h>
+#include <cryptopp/hex.h>
+#include <cryptopp/rsa.h>
+#include "nr.h"
+#include <cryptopp/dsa.h>
+#include <cryptopp/luc.h>
+#include <cryptopp/rw.h>
+#include <cryptopp/ecp.h>
+#include <cryptopp/ec2n.h>
+#include <cryptopp/asn.h>
+#include <cryptopp/dh.h>
+#include <cryptopp/xed25519.h>
+#include <cryptopp/mqv.h>
+#include <cryptopp/hmqv.h>
+#include <cryptopp/fhmqv.h>
+#include <cryptopp/xtrcrypt.h>
+#include <cryptopp/esign.h>
+#include <cryptopp/pssr.h>
+#include <cryptopp/oids.h>
+#include <cryptopp/randpool.h>
+#include <cryptopp/stdcpp.h>
+#include <cryptopp/hrtimer.h>
+
+#if CRYPTOPP_MSC_VERSION
+# pragma warning(disable: 4505 4355)
+#endif
+
+NAMESPACE_BEGIN(CryptoPP)
+NAMESPACE_BEGIN(Test)
+
+void BenchMarkEncryption(const char *name, PK_Encryptor &key, double timeTotal, bool pc = false)
+{
+	unsigned int len = 16;
+	SecByteBlock plaintext(len), ciphertext(key.CiphertextLength(len));
+	Test::GlobalRNG().GenerateBlock(plaintext, len);
+
+	unsigned int i = 0;
+	double timeTaken;
+
+	ThreadUserTimer timer;
+	timer.StartTimer();
+
+	do
+	{
+		key.Encrypt(Test::GlobalRNG(), plaintext, len, ciphertext);
+		++i; timeTaken = timer.ElapsedTimeAsDouble();
+	}
+	while (timeTaken < timeTotal);
+
+	std::string provider = key.AlgorithmProvider();
+	OutputResultOperations(name, provider.c_str(), "Encryption", pc, i, timeTaken);
+
+	if (!pc && key.GetMaterial().SupportsPrecomputation())
+	{
+		key.AccessMaterial().Precompute(16);
+		BenchMarkEncryption(name, key, timeTotal, true);
+	}
+}
+
+void BenchMarkDecryption(const char *name, PK_Decryptor &priv, PK_Encryptor &pub, double timeTotal)
+{
+	unsigned int len = 16;
+	SecByteBlock ciphertext(pub.CiphertextLength(len));
+	SecByteBlock plaintext(pub.MaxPlaintextLength(ciphertext.size()));
+	Test::GlobalRNG().GenerateBlock(plaintext, len);
+	pub.Encrypt(Test::GlobalRNG(), plaintext, len, ciphertext);
+
+	unsigned int i = 0;
+	double timeTaken;
+
+	ThreadUserTimer timer;
+	timer.StartTimer();
+
+	do
+	{
+		priv.Decrypt(Test::GlobalRNG(), ciphertext, ciphertext.size(), plaintext);
+		++i; timeTaken = timer.ElapsedTimeAsDouble();
+	}
+	while (timeTaken < timeTotal);
+
+	std::string provider = priv.AlgorithmProvider();
+	OutputResultOperations(name, provider.c_str(), "Decryption", false, i, timeTaken);
+}
+
+void BenchMarkSigning(const char *name, PK_Signer &key, double timeTotal, bool pc=false)
+{
+	unsigned int len = 16;
+	AlignedSecByteBlock message(len), signature(key.SignatureLength());
+	Test::GlobalRNG().GenerateBlock(message, len);
+
+	unsigned int i = 0;
+	double timeTaken;
+
+	ThreadUserTimer timer;
+	timer.StartTimer();
+
+	do
+	{
+		(void)key.SignMessage(Test::GlobalRNG(), message, len, signature);
+		++i; timeTaken = timer.ElapsedTimeAsDouble();
+	}
+	while (timeTaken < timeTotal);
+
+	std::string provider = key.AlgorithmProvider();
+	OutputResultOperations(name, provider.c_str(), "Signature", pc, i, timeTaken);
+
+	if (!pc && key.GetMaterial().SupportsPrecomputation())
+	{
+		key.AccessMaterial().Precompute(16);
+		BenchMarkSigning(name, key, timeTotal, true);
+	}
+}
+
+void BenchMarkVerification(const char *name, const PK_Signer &priv, PK_Verifier &pub, double timeTotal, bool pc=false)
+{
+	unsigned int len = 16;
+	AlignedSecByteBlock message(len), signature(pub.SignatureLength());
+	Test::GlobalRNG().GenerateBlock(message, len);
+	priv.SignMessage(Test::GlobalRNG(), message, len, signature);
+
+	unsigned int i = 0;
+	double timeTaken;
+
+	ThreadUserTimer timer;
+	timer.StartTimer();
+
+	do
+	{
+		(void)pub.VerifyMessage(message, len, signature, signature.size());
+		++i; timeTaken = timer.ElapsedTimeAsDouble();
+	}
+	while (timeTaken < timeTotal);
+
+	std::string provider = pub.AlgorithmProvider();
+	OutputResultOperations(name, provider.c_str(), "Verification", pc, i, timeTaken);
+
+	if (!pc && pub.GetMaterial().SupportsPrecomputation())
+	{
+		pub.AccessMaterial().Precompute(16);
+		BenchMarkVerification(name, priv, pub, timeTotal, true);
+	}
+}
+
+void BenchMarkKeyGen(const char *name, SimpleKeyAgreementDomain &d, double timeTotal, bool pc=false)
+{
+	SecByteBlock priv(d.PrivateKeyLength()), pub(d.PublicKeyLength());
+
+	unsigned int i = 0;
+	double timeTaken;
+
+	ThreadUserTimer timer;
+	timer.StartTimer();
+
+	do
+	{
+		d.GenerateKeyPair(Test::GlobalRNG(), priv, pub);
+		++i; timeTaken = timer.ElapsedTimeAsDouble();
+	}
+	while (timeTaken < timeTotal);
+
+	std::string provider = d.AlgorithmProvider();
+	OutputResultOperations(name, provider.c_str(), "Key-Pair Generation", pc, i, timeTaken);
+
+	if (!pc && d.GetMaterial().SupportsPrecomputation())
+	{
+		d.AccessMaterial().Precompute(16);
+		BenchMarkKeyGen(name, d, timeTotal, true);
+	}
+}
+
+void BenchMarkKeyGen(const char *name, AuthenticatedKeyAgreementDomain &d, double timeTotal, bool pc=false)
+{
+	SecByteBlock priv(d.EphemeralPrivateKeyLength()), pub(d.EphemeralPublicKeyLength());
+
+	unsigned int i = 0;
+	double timeTaken;
+
+	ThreadUserTimer timer;
+	timer.StartTimer();
+
+	do
+	{
+		d.GenerateEphemeralKeyPair(Test::GlobalRNG(), priv, pub);
+		++i; timeTaken = timer.ElapsedTimeAsDouble();
+	}
+	while (timeTaken < timeTotal);
+
+	std::string provider = d.AlgorithmProvider();
+	OutputResultOperations(name, provider.c_str(), "Key-Pair Generation", pc, i, timeTaken);
+
+	if (!pc && d.GetMaterial().SupportsPrecomputation())
+	{
+		d.AccessMaterial().Precompute(16);
+		BenchMarkKeyGen(name, d, timeTotal, true);
+	}
+}
+
+void BenchMarkAgreement(const char *name, SimpleKeyAgreementDomain &d, double timeTotal, bool pc=false)
+{
+	SecByteBlock priv1(d.PrivateKeyLength()), priv2(d.PrivateKeyLength());
+	SecByteBlock pub1(d.PublicKeyLength()), pub2(d.PublicKeyLength());
+	d.GenerateKeyPair(Test::GlobalRNG(), priv1, pub1);
+	d.GenerateKeyPair(Test::GlobalRNG(), priv2, pub2);
+	SecByteBlock val(d.AgreedValueLength());
+
+	unsigned int i = 0;
+	double timeTaken;
+
+	ThreadUserTimer timer;
+	timer.StartTimer();
+
+	do
+	{
+		d.Agree(val, priv1, pub2);
+		d.Agree(val, priv2, pub1);
+		i+=2; timeTaken = timer.ElapsedTimeAsDouble();
+	}
+	while (timeTaken < timeTotal);
+
+	std::string provider = d.AlgorithmProvider();
+	OutputResultOperations(name, provider.c_str(), "Key Agreement", pc, i, timeTaken);
+}
+
+void BenchMarkAgreement(const char *name, AuthenticatedKeyAgreementDomain &d, double timeTotal, bool pc=false)
+{
+	SecByteBlock spriv1(d.StaticPrivateKeyLength()), spriv2(d.StaticPrivateKeyLength());
+	SecByteBlock epriv1(d.EphemeralPrivateKeyLength()), epriv2(d.EphemeralPrivateKeyLength());
+	SecByteBlock spub1(d.StaticPublicKeyLength()), spub2(d.StaticPublicKeyLength());
+	SecByteBlock epub1(d.EphemeralPublicKeyLength()), epub2(d.EphemeralPublicKeyLength());
+	d.GenerateStaticKeyPair(Test::GlobalRNG(), spriv1, spub1);
+	d.GenerateStaticKeyPair(Test::GlobalRNG(), spriv2, spub2);
+	d.GenerateEphemeralKeyPair(Test::GlobalRNG(), epriv1, epub1);
+	d.GenerateEphemeralKeyPair(Test::GlobalRNG(), epriv2, epub2);
+	SecByteBlock val(d.AgreedValueLength());
+
+	unsigned int i = 0;
+	double timeTaken;
+
+	ThreadUserTimer timer;
+	timer.StartTimer();
+
+	do
+	{
+		d.Agree(val, spriv1, epriv1, spub2, epub2);
+		d.Agree(val, spriv2, epriv2, spub1, epub1);
+		i+=2; timeTaken = timer.ElapsedTimeAsDouble();
+	}
+	while (timeTaken < timeTotal);
+
+	std::string provider = d.AlgorithmProvider();
+	OutputResultOperations(name, provider.c_str(), "Key Agreement", pc, i, timeTaken);
+}
+
+template <class SCHEME>
+void BenchMarkCrypto(const char *filename, const char *name, double timeTotal)
+{
+	FileSource f(DataDir(filename).c_str(), true, new HexDecoder);
+	typename SCHEME::Decryptor priv(f);
+	typename SCHEME::Encryptor pub(priv);
+	BenchMarkEncryption(name, pub, timeTotal);
+	BenchMarkDecryption(name, priv, pub, timeTotal);
+}
+
+template <class SCHEME>
+void BenchMarkSignature(const char *filename, const char *name, double timeTotal)
+{
+	FileSource f(DataDir(filename).c_str(), true, new HexDecoder);
+	typename SCHEME::Signer priv(f);
+	typename SCHEME::Verifier pub(priv);
+	BenchMarkSigning(name, priv, timeTotal);
+	BenchMarkVerification(name, priv, pub, timeTotal);
+}
+
+template <class D>
+void BenchMarkKeyAgreement(const char *filename, const char *name, double timeTotal)
+{
+	FileSource f(DataDir(filename).c_str(), true, new HexDecoder);
+	D d(f);
+	BenchMarkKeyGen(name, d, timeTotal);
+	BenchMarkAgreement(name, d, timeTotal);
+}
+
+void Benchmark3(double t, double hertz)
+{
+	g_allocatedTime = t;
+	g_hertz = hertz;
+
+	const char *mco;
+	if (g_hertz > 1.0f)
+		mco = "<TH>Megacycles/Operation";
+	else
+		mco = "";
+
+	std::cout << "\n<TABLE>";
+	std::cout << "\n<COLGROUP><COL style=\"text-align: left;\"><COL style=";
+	std::cout << "\"text-align: right;\"><COL style=\"text-align: right;\">";
+	std::cout << "\n<THEAD style=\"background: #F0F0F0\">";
+	std::cout << "\n<TR><TH>Operation<TH>Milliseconds/Operation" << mco;
+
+	std::cout << "\n<TBODY style=\"background: white;\">";
+	{
+		BenchMarkCrypto<RSAES<OAEP<SHA1> > >("TestData/rsa1024.dat", "RSA 1024", t);
+		BenchMarkCrypto<LUCES<OAEP<SHA1> > >("TestData/luc1024.dat", "LUC 1024", t);
+		BenchMarkCrypto<DLIES<> >("TestData/dlie1024.dat", "DLIES 1024", t);
+		BenchMarkCrypto<LUC_IES<> >("TestData/lucc512.dat", "LUCELG 512", t);
+	}
+
+	std::cout << "\n<TBODY style=\"background: yellow;\">";
+	{
+		BenchMarkCrypto<RSAES<OAEP<SHA1> > >("TestData/rsa2048.dat", "RSA 2048", t);
+		BenchMarkCrypto<LUCES<OAEP<SHA1> > >("TestData/luc2048.dat", "LUC 2048", t);
+		BenchMarkCrypto<DLIES<> >("TestData/dlie2048.dat", "DLIES 2048", t);
+		BenchMarkCrypto<LUC_IES<> >("TestData/lucc1024.dat", "LUCELG 1024", t);
+	}
+
+	std::cout << "\n<TBODY style=\"background: white;\">";
+	{
+		BenchMarkSignature<RSASS<PSSR, SHA1> >("TestData/rsa1024.dat", "RSA 1024", t);
+		BenchMarkSignature<RWSS<PSSR, SHA1> >("TestData/rw1024.dat", "RW 1024", t);
+		BenchMarkSignature<LUCSS<PSSR, SHA1> >("TestData/luc1024.dat", "LUC 1024", t);
+		BenchMarkSignature<NR<SHA1> >("TestData/nr1024.dat", "NR 1024", t);
+		BenchMarkSignature<DSA>("TestData/dsa1024.dat", "DSA 1024", t);
+		BenchMarkSignature<LUC_HMP<SHA1> >("TestData/lucs512.dat", "LUC-HMP 512", t);
+		BenchMarkSignature<ESIGN<SHA1> >("TestData/esig1023.dat", "ESIGN 1023", t);
+		BenchMarkSignature<ESIGN<SHA1> >("TestData/esig1536.dat", "ESIGN 1536", t);
+	}
+
+	std::cout << "\n<TBODY style=\"background: yellow;\">";
+	{
+		BenchMarkSignature<RSASS<PSSR, SHA1> >("TestData/rsa2048.dat", "RSA 2048", t);
+		BenchMarkSignature<RWSS<PSSR, SHA1> >("TestData/rw2048.dat", "RW 2048", t);
+		BenchMarkSignature<LUCSS<PSSR, SHA1> >("TestData/luc2048.dat", "LUC 2048", t);
+		BenchMarkSignature<NR<SHA1> >("TestData/nr2048.dat", "NR 2048", t);
+		BenchMarkSignature<LUC_HMP<SHA1> >("TestData/lucs1024.dat", "LUC-HMP 1024", t);
+		BenchMarkSignature<ESIGN<SHA1> >("TestData/esig2046.dat", "ESIGN 2046", t);
+	}
+
+	std::cout << "\n<TBODY style=\"background: white;\">";
+	{
+		BenchMarkKeyAgreement<XTR_DH>("TestData/xtrdh171.dat", "XTR-DH 171", t);
+		BenchMarkKeyAgreement<XTR_DH>("TestData/xtrdh342.dat", "XTR-DH 342", t);
+		BenchMarkKeyAgreement<DH>("TestData/dh1024.dat", "DH 1024", t);
+		BenchMarkKeyAgreement<DH>("TestData/dh2048.dat", "DH 2048", t);
+		BenchMarkKeyAgreement<LUC_DH>("TestData/lucd512.dat", "LUCDIF 512", t);
+		BenchMarkKeyAgreement<LUC_DH>("TestData/lucd1024.dat", "LUCDIF 1024", t);
+		BenchMarkKeyAgreement<MQV>("TestData/mqv1024.dat", "MQV 1024", t);
+		BenchMarkKeyAgreement<MQV>("TestData/mqv2048.dat", "MQV 2048", t);
+
+#if 0
+		BenchMarkKeyAgreement<ECHMQV160>("TestData/hmqv160.dat", "HMQV P-160", t);
+		BenchMarkKeyAgreement<ECHMQV256>("TestData/hmqv256.dat", "HMQV P-256", t);
+		BenchMarkKeyAgreement<ECHMQV384>("TestData/hmqv384.dat", "HMQV P-384", t);
+		BenchMarkKeyAgreement<ECHMQV512>("TestData/hmqv512.dat", "HMQV P-512", t);
+
+		BenchMarkKeyAgreement<ECFHMQV160>("TestData/fhmqv160.dat", "FHMQV P-160", t);
+		BenchMarkKeyAgreement<ECFHMQV256>("TestData/fhmqv256.dat", "FHMQV P-256", t);
+		BenchMarkKeyAgreement<ECFHMQV384>("TestData/fhmqv384.dat", "FHMQV P-384", t);
+		BenchMarkKeyAgreement<ECFHMQV512>("TestData/fhmqv512.dat", "FHMQV P-512", t);
+#endif
+	}
+
+	std::cout << "\n<TBODY style=\"background: yellow;\">";
+	{
+		ECIES<ECP>::Decryptor cpriv(Test::GlobalRNG(), ASN1::secp256k1());
+		ECIES<ECP>::Encryptor cpub(cpriv);
+		ECDSA<ECP, SHA1>::Signer spriv(cpriv);
+		ECDSA<ECP, SHA1>::Verifier spub(spriv);
+		ECDSA_RFC6979<ECP, SHA1>::Signer spriv2(cpriv);
+		ECDSA_RFC6979<ECP, SHA1>::Verifier spub2(spriv);
+		ECGDSA<ECP, SHA1>::Signer spriv3(Test::GlobalRNG(), ASN1::secp256k1());
+		ECGDSA<ECP, SHA1>::Verifier spub3(spriv3);
+		ECDH<ECP>::Domain ecdhc(ASN1::secp256k1());
+		ECMQV<ECP>::Domain ecmqvc(ASN1::secp256k1());
+		x25519 x25519ka(Test::GlobalRNG());
+
+		BenchMarkEncryption("ECIES over GF(p) 256", cpub, t);
+		BenchMarkDecryption("ECIES over GF(p) 256", cpriv, cpub, t);
+		BenchMarkSigning("ECDSA over GF(p) 256", spriv, t);
+		BenchMarkVerification("ECDSA over GF(p) 256", spriv, spub, t);
+		BenchMarkSigning("ECDSA-RFC6979 over GF(p) 256", spriv2, t);
+		BenchMarkVerification("ECDSA-RFC6979 over GF(p) 256", spriv2, spub2, t);
+		BenchMarkSigning("ECGDSA over GF(p) 256", spriv3, t);
+		BenchMarkVerification("ECGDSA over GF(p) 256", spriv3, spub3, t);
+		BenchMarkKeyGen("x25519", x25519ka, t);
+		BenchMarkAgreement("x25519", x25519ka, t);
+		BenchMarkKeyGen("ECDHC over GF(p) 256", ecdhc, t);
+		BenchMarkAgreement("ECDHC over GF(p) 256", ecdhc, t);
+		BenchMarkKeyGen("ECMQVC over GF(p) 256", ecmqvc, t);
+		BenchMarkAgreement("ECMQVC over GF(p) 256", ecmqvc, t);
+	}
+
+	std::cout << "\n<TBODY style=\"background: white;\">";
+	{
+		ECIES<EC2N>::Decryptor cpriv(Test::GlobalRNG(), ASN1::sect233r1());
+		ECIES<EC2N>::Encryptor cpub(cpriv);
+		ECDSA<EC2N, SHA1>::Signer spriv(cpriv);
+		ECDSA<EC2N, SHA1>::Verifier spub(spriv);
+		ECDSA_RFC6979<EC2N, SHA1>::Signer spriv2(cpriv);
+		ECDSA_RFC6979<EC2N, SHA1>::Verifier spub2(spriv);
+		ECGDSA<EC2N, SHA1>::Signer spriv3(Test::GlobalRNG(), ASN1::sect233r1());
+		ECGDSA<EC2N, SHA1>::Verifier spub3(spriv3);
+		ECDH<EC2N>::Domain ecdhc(ASN1::sect233r1());
+		ECMQV<EC2N>::Domain ecmqvc(ASN1::sect233r1());
+
+		BenchMarkEncryption("ECIES over GF(2^n) 233", cpub, t);
+		BenchMarkDecryption("ECIES over GF(2^n) 233", cpriv, cpub, t);
+		BenchMarkSigning("ECDSA over GF(2^n) 233", spriv, t);
+		BenchMarkVerification("ECDSA over GF(2^n) 233", spriv, spub, t);
+		BenchMarkSigning("ECDSA-RFC6979 over GF(2^n) 233", spriv2, t);
+		BenchMarkVerification("ECDSA-RFC6979 over GF(2^n) 233", spriv2, spub2, t);
+		BenchMarkSigning("ECGDSA over GF(2^n) 233", spriv3, t);
+		BenchMarkVerification("ECGDSA over GF(2^n) 233", spriv3, spub3, t);
+		BenchMarkKeyGen("ECDHC over GF(2^n) 233", ecdhc, t);
+		BenchMarkAgreement("ECDHC over GF(2^n) 233", ecdhc, t);
+		BenchMarkKeyGen("ECMQVC over GF(2^n) 233", ecmqvc, t);
+		BenchMarkAgreement("ECMQVC over GF(2^n) 233", ecmqvc, t);
+	}
+
+	std::cout << "\n</TABLE>" << std::endl;
+}
+
+NAMESPACE_END  // Test
+NAMESPACE_END  // CryptoPP
// secblock.h - originally written and placed in the public domain by Wei Dai

//! \file secblock.h
//! \brief Classes and functions for secure memory allocations.

#ifndef CRYPTOPP_SECBLOCK_H
#define CRYPTOPP_SECBLOCK_H

#include "config.h"
#include "stdcpp.h"
#include "misc.h"

#if CRYPTOPP_MSC_VERSION
# pragma warning(push)
# pragma warning(disable: 4231 4275 4700)
# if (CRYPTOPP_MSC_VERSION >= 1400)
#  pragma warning(disable: 6011 6386 28193)
# endif
#endif

NAMESPACE_BEGIN(CryptoPP)

// ************** secure memory allocation ***************

//! \class AllocatorBase
//! \brief Base class for all allocators used by SecBlock
//! \tparam T the class or type
template<class T>
class AllocatorBase
{
public:
	typedef T value_type;
	typedef size_t size_type;
	typedef std::ptrdiff_t difference_type;
	typedef T * pointer;
	typedef const T * const_pointer;
	typedef T & reference;
	typedef const T & const_reference;

	pointer address(reference r) const {return (&r);}
	const_pointer address(const_reference r) const {return (&r); }
	void construct(pointer p, const T& val) {new (p) T(val);}
	void destroy(pointer p) {CRYPTOPP_UNUSED(p); p->~T();}

	//! \brief Returns the maximum number of elements the allocator can provide
	//! \details <tt>ELEMS_MAX</tt> is the maximum number of elements the
	//!   <tt>Allocator</tt> can provide.
	//! \note In C++03 and below <tt>ELEMS_MAX</tt> is a static data member of type
	//!   <tt>size_type</tt>. In C++11 and above <tt>ELEMS_MAX</tt> is an <tt>enum</tt>
	//!   inheriting from <tt>size_type</tt>. In both cases <tt>ELEMS_MAX</tt> can be
	//!   used before objects are fully constructed, and it does not suffer the
	//!   limitations of class methods like <tt>max_size</tt>.
	//! \sa <A HREF="http://github.com/weidai11/cryptopp/issues/346">Issue 346/CVE-2016-9939</A>
	//! \since Crypto++ 6.0
#if defined(CRYPTOPP_CXX11) && !defined(CRYPTOPP_DOXYGEN_PROCESSING)
<<<<<<< HEAD
	enum : size_type {ELEMS_MAX=SIZE_MAX/sizeof(T)};
=======
	enum : size_type {ELEMS_MAX = SIZE_MAX/sizeof(T)};
>>>>>>> 659b4710
#else
	static const size_type ELEMS_MAX = SIZE_MAX/sizeof(T);
#endif

	//! \brief Returns the maximum number of elements the allocator can provide
	//! \returns the maximum number of elements the allocator can provide
	//! \details Internally, preprocessor macros are used rather than std::numeric_limits
	//!   because the latter is not a constexpr. Some compilers, like Clang, do not
	//!   optimize it well under all circumstances. Compilers like GCC, ICC and MSVC appear
	//!   to optimize it well in either form.
	CRYPTOPP_CONSTEXPR size_type max_size() const {return ELEMS_MAX;}

#if defined(CRYPTOPP_CXX11_VARIADIC_TEMPLATES) || defined(CRYPTOPP_DOXYGEN_PROCESSING)

	//! \brief Constructs a new U using variadic arguments
	//! \tparam U the type to be forwarded
	//! \tparam Args the arguments to be forwarded
	//! \param ptr pointer to type U
	//! \param args variadic arguments
	//! \details This is a C++11 feature. It is available when CRYPTOPP_CXX11_VARIADIC_TEMPLATES
	//!   is defined. The define is controlled by compiler versions detected in config.h.
    template<typename U, typename... Args>
    void construct(U* ptr, Args&&... args) {::new ((void*)ptr) U(std::forward<Args>(args)...);}

	//! \brief Destroys an U constructed with variadic arguments
	//! \tparam U the type to be forwarded
	//! \details This is a C++11 feature. It is available when CRYPTOPP_CXX11_VARIADIC_TEMPLATES
	//!   is defined. The define is controlled by compiler versions detected in config.h.
    template<typename U>
    void destroy(U* ptr) {if (ptr) ptr->~U();}

#endif

protected:

	//! \brief Verifies the allocator can satisfy a request based on size
	//! \param size the size of the allocation, in elements
	//! \throws InvalidArgument
	//! \details CheckSize verifies the number of elements requested is valid.
	//! \details If size is greater than max_size(), then InvalidArgument is thrown.
	//!   The library throws InvalidArgument if the size is too large to satisfy.
	//! \details Internally, preprocessor macros are used rather than std::numeric_limits
	//!   because the latter is not a constexpr. Some compilers, like Clang, do not
	//!   optimize it well under all circumstances. Compilers like GCC, ICC and MSVC appear
	//!   to optimize it well in either form.
	//! \note size is the count of elements, and not the number of bytes
	static void CheckSize(size_t size)
	{
		// C++ throws std::bad_alloc (C++03) or std::bad_array_new_length (C++11) here.
		if (size > ELEMS_MAX)
			throw InvalidArgument("AllocatorBase: requested size would cause integer overflow");
	}
};

#define CRYPTOPP_INHERIT_ALLOCATOR_TYPES	\
typedef typename AllocatorBase<T>::value_type value_type;\
typedef typename AllocatorBase<T>::size_type size_type;\
typedef typename AllocatorBase<T>::difference_type difference_type;\
typedef typename AllocatorBase<T>::pointer pointer;\
typedef typename AllocatorBase<T>::const_pointer const_pointer;\
typedef typename AllocatorBase<T>::reference reference;\
typedef typename AllocatorBase<T>::const_reference const_reference;

//! \brief Reallocation function
//! \tparam T the class or type
//! \tparam A the class or type's allocator
//! \param alloc the allocator
//! \param oldPtr the previous allocation
//! \param oldSize the size of the previous allocation
//! \param newSize the new, requested size
//! \param preserve flag that indicates if the old allocation should be preserved
//! \note oldSize and newSize are the count of elements, and not the
//!   number of bytes.
template <class T, class A>
typename A::pointer StandardReallocate(A& alloc, T *oldPtr, typename A::size_type oldSize, typename A::size_type newSize, bool preserve)
{
	CRYPTOPP_ASSERT((oldPtr && oldSize) || !(oldPtr || oldSize));
	if (oldSize == newSize)
		return oldPtr;

	if (preserve)
	{
		typename A::pointer newPointer = alloc.allocate(newSize, NULLPTR);
		const size_t copySize = STDMIN(oldSize, newSize) * sizeof(T);

		if (oldPtr && newPointer) {memcpy_s(newPointer, copySize, oldPtr, copySize);}
		alloc.deallocate(oldPtr, oldSize);
		return newPointer;
	}
	else
	{
		alloc.deallocate(oldPtr, oldSize);
		return alloc.allocate(newSize, NULLPTR);
	}
}

//! \class AllocatorWithCleanup
//! \brief Allocates a block of memory with cleanup
//! \tparam T class or type
//! \tparam T_Align16 boolean that determines whether allocations should be aligned on a 16-byte boundary
//! \details If T_Align16 is true, then AllocatorWithCleanup calls AlignedAllocate()
//!    for memory allocations. If T_Align16 is false, then AllocatorWithCleanup() calls
//!    UnalignedAllocate() for memory allocations.
//! \details Template parameter T_Align16 is effectively controlled by cryptlib.h and mirrors
//!    CRYPTOPP_BOOL_ALIGN16. CRYPTOPP_BOOL_ALIGN16 is often used as the template parameter.
template <class T, bool T_Align16 = false>
class AllocatorWithCleanup : public AllocatorBase<T>
{
public:
	CRYPTOPP_INHERIT_ALLOCATOR_TYPES

	//! \brief Allocates a block of memory
	//! \param ptr the size of the allocation
	//! \param size the size of the allocation, in elements
	//! \returns a memory block
	//! \throws InvalidArgument
	//! \details allocate() first checks the size of the request. If it is non-0
	//!   and less than max_size(), then an attempt is made to fulfill the request using either
	//!   AlignedAllocate() or UnalignedAllocate().
	//! \details AlignedAllocate() is used if T_Align16 is true.
	//!   UnalignedAllocate() used if T_Align16 is false.
	//! \details This is the C++ *Placement New* operator. ptr is not used, and the function
	//!   CRYPTOPP_ASSERTs in Debug builds if ptr is non-NULL.
	//! \sa CallNewHandler() for the methods used to recover from a failed
	//!   allocation attempt.
	//! \note size is the count of elements, and not the number of bytes
	pointer allocate(size_type size, const void *ptr = NULLPTR)
	{
		CRYPTOPP_UNUSED(ptr); CRYPTOPP_ASSERT(ptr == NULLPTR);
		this->CheckSize(size);
		if (size == 0)
			return NULLPTR;

#if CRYPTOPP_BOOL_ALIGN16
		// TODO: should this need the test 'size*sizeof(T) >= 16'?
		if (T_Align16 && size*sizeof(T) >= 16)
			return (pointer)AlignedAllocate(size*sizeof(T));
#endif

		return (pointer)UnalignedAllocate(size*sizeof(T));
	}

	//! \brief Deallocates a block of memory
	//! \param ptr the pointer for the allocation
	//! \param size the size of the allocation, in elements
	//! \details Internally, SecureWipeArray() is called before deallocating the memory.
	//!   Once the memory block is wiped or zeroized, AlignedDeallocate() or
	//!   UnalignedDeallocate() is called.
	//! \details AlignedDeallocate() is used if T_Align16 is true.
	//!   UnalignedDeallocate() used if T_Align16 is false.
	void deallocate(void *ptr, size_type size)
	{
		CRYPTOPP_ASSERT((ptr && size) || !(ptr || size));
		SecureWipeArray((pointer)ptr, size);

#if CRYPTOPP_BOOL_ALIGN16
		if (T_Align16 && size*sizeof(T) >= 16)
			return AlignedDeallocate(ptr);
#endif

		UnalignedDeallocate(ptr);
	}

	//! \brief Deallocates a block of memory
	//! \param ptr the pointer for the allocation
	//! \param size the size of the allocation, in elements
	//! \param mark the count elements to zeroize
	//! \details Internally, SecureWipeArray() is called before deallocating the memory.
	//!   Once the memory block is wiped or zeroized, AlignedDeallocate() or
	//!   UnalignedDeallocate() is called.
	//! \details AlignedDeallocate() is used if T_Align16 is true.
	//!   UnalignedDeallocate() used if T_Align16 is false.
	void deallocate(void *ptr, size_type size, size_type mark)
	{
		CRYPTOPP_ASSERT((ptr && size) || !(ptr || size));
		SecureWipeArray((pointer)ptr, STDMIN(size, mark));

#if CRYPTOPP_BOOL_ALIGN16
		if (T_Align16 && size*sizeof(T) >= 16)
			return AlignedDeallocate(ptr);
#endif

		UnalignedDeallocate(ptr);
	}

	//! \brief Reallocates a block of memory
	//! \param oldPtr the previous allocation
	//! \param oldSize the size of the previous allocation
	//! \param newSize the new, requested size
	//! \param preserve flag that indicates if the old allocation should be preserved
	//! \returns pointer to the new memory block
	//! \details Internally, reallocate() calls StandardReallocate().
	//! \details If preserve is true, then index 0 is used to begin copying the
	//!   old memory block to the new one. If the block grows, then the old array
	//!   is copied in its entirety. If the block shrinks, then only newSize
	//!   elements are copied from the old block to the new one.
	//! \note oldSize and newSize are the count of elements, and not the
	//!   number of bytes.
	pointer reallocate(T *oldPtr, size_type oldSize, size_type newSize, bool preserve)
	{
		CRYPTOPP_ASSERT((oldPtr && oldSize) || !(oldPtr || oldSize));
		return StandardReallocate(*this, oldPtr, oldSize, newSize, preserve);
	}

	//! \brief Template class memeber Rebind
	//! \tparam U bound class or type
	//! \details Rebind allows a container class to allocate a different type of object
	//!   to store elements. For example, a std::list will allocate std::list_node to
	//!   store elements in the list.
	//! \details VS.NET STL enforces the policy of "All STL-compliant allocators
	//!   have to provide a template class member called rebind".
    template <class U> struct rebind { typedef AllocatorWithCleanup<U, T_Align16> other; };
#if _MSC_VER >= 1500
	AllocatorWithCleanup() {}
	template <class U, bool A> AllocatorWithCleanup(const AllocatorWithCleanup<U, A> &) {}
#endif
};

CRYPTOPP_DLL_TEMPLATE_CLASS AllocatorWithCleanup<byte>;
CRYPTOPP_DLL_TEMPLATE_CLASS AllocatorWithCleanup<word16>;
CRYPTOPP_DLL_TEMPLATE_CLASS AllocatorWithCleanup<word32>;
CRYPTOPP_DLL_TEMPLATE_CLASS AllocatorWithCleanup<word64>;
#if defined(CRYPTOPP_WORD128_AVAILABLE)
CRYPTOPP_DLL_TEMPLATE_CLASS AllocatorWithCleanup<word128, true>; // for Integer
#endif
#if CRYPTOPP_BOOL_X86
CRYPTOPP_DLL_TEMPLATE_CLASS AllocatorWithCleanup<word, true>;	 // for Integer
#endif

//! \class NullAllocator
//! \brief NULL allocator
//! \tparam T class or type
//! \details A NullAllocator is useful for fixed-size, stack based allocations
//!   (i.e., static arrays used by FixedSizeAllocatorWithCleanup).
//! \details A NullAllocator always returns 0 for max_size(), and always returns
//!   NULL for allocation requests. Though the allocator does not allocate at
//!   runtime, it does perform a secure wipe or zeroization during cleanup.
template <class T>
class NullAllocator : public AllocatorBase<T>
{
public:
	//LCOV_EXCL_START
	CRYPTOPP_INHERIT_ALLOCATOR_TYPES

	// TODO: should this return NULL or throw bad_alloc? Non-Windows C++ standard
	// libraries always throw. And late mode Windows throws. Early model Windows
	// (circa VC++ 6.0) returned NULL.
	pointer allocate(size_type n, const void* unused = NULLPTR)
	{
		CRYPTOPP_UNUSED(n); CRYPTOPP_UNUSED(unused);
		CRYPTOPP_ASSERT(false); return NULLPTR;
	}

	void deallocate(void *p, size_type n)
	{
		CRYPTOPP_UNUSED(p); CRYPTOPP_UNUSED(n);
		CRYPTOPP_ASSERT(false);
	}

	void deallocate(void *p, size_type n, size_type m)
	{
		CRYPTOPP_UNUSED(p); CRYPTOPP_UNUSED(n), CRYPTOPP_UNUSED(m);
		CRYPTOPP_ASSERT(false);
	}

	CRYPTOPP_CONSTEXPR size_type max_size() const {return 0;}
	//LCOV_EXCL_STOP
};

//! \class FixedSizeAllocatorWithCleanup
//! \brief Static secure memory block with cleanup
//! \tparam T class or type
//! \tparam S fixed-size of the stack-based memory block, in elements
//! \tparam T_Align16 boolean that determines whether allocations should be aligned on a 16-byte boundary
//! \details FixedSizeAllocatorWithCleanup provides a fixed-size, stack-
//!    based allocation at compile time. The class can grow its memory
//!    block at runtime if a suitable allocator is available. If size
//!    grows beyond S and a suitable allocator is available, then the
//!    statically allocated array is obsoleted.
//! \note This allocator can't be used with standard collections because
//!   they require that all objects of the same allocator type are equivalent.
template <class T, size_t S, class A = NullAllocator<T>, bool T_Align16 = false>
class FixedSizeAllocatorWithCleanup : public AllocatorBase<T>
{
public:
	CRYPTOPP_INHERIT_ALLOCATOR_TYPES

	//! \brief Constructs a FixedSizeAllocatorWithCleanup
	FixedSizeAllocatorWithCleanup() : m_allocated(false) {}

	//! \brief Allocates a block of memory
	//! \param size the count elements in the memory block
	//! \details FixedSizeAllocatorWithCleanup provides a fixed-size, stack-based
	//!   allocation at compile time. If size is less than or equal to
	//!   <tt>S</tt>, then a pointer to the static array is returned.
	//! \details The class can grow its memory block at runtime if a suitable
	//!   allocator is available. If size grows beyond S and a suitable
	//!   allocator is available, then the statically allocated array is
	//!   obsoleted. If a suitable allocator is not available, as with a
	//!   NullAllocator, then the function returns NULL and a runtime error
	//!   eventually occurs.
	//! \sa reallocate(), SecBlockWithHint
	pointer allocate(size_type size)
	{
		CRYPTOPP_ASSERT(IsAlignedOn(m_array, 8));

		if (size <= S && !m_allocated)
		{
			m_allocated = true;
			return GetAlignedArray();
		}
		else
			return m_fallbackAllocator.allocate(size);
	}

	//! \brief Allocates a block of memory
	//! \param size the count elements in the memory block
	//! \param hint an unused hint
	//! \details FixedSizeAllocatorWithCleanup provides a fixed-size, stack-
	//!   based allocation at compile time. If size is less than or equal to
	//!   S, then a pointer to the static array is returned.
	//! \details The class can grow its memory block at runtime if a suitable
	//!   allocator is available. If size grows beyond S and a suitable
	//!   allocator is available, then the statically allocated array is
	//!   obsoleted. If a suitable allocator is not available, as with a
	//!   NullAllocator, then the function returns NULL and a runtime error
	//!   eventually occurs.
	//! \sa reallocate(), SecBlockWithHint
	pointer allocate(size_type size, const void *hint)
	{
		if (size <= S && !m_allocated)
		{
			m_allocated = true;
			return GetAlignedArray();
		}
		else
			return m_fallbackAllocator.allocate(size, hint);
	}

	//! \brief Deallocates a block of memory
	//! \param ptr a pointer to the memory block to deallocate
	//! \param size the count elements in the memory block
	//! \details The memory block is wiped or zeroized before deallocation.
	//!   If the statically allocated memory block is active, then no
	//!   additional actions are taken after the wipe.
	//! \details If a dynamic memory block is active, then the pointer and
	//!   size are passed to the allocator for deallocation.
	void deallocate(void *ptr, size_type size)
	{
		if (ptr == GetAlignedArray())
		{
			CRYPTOPP_ASSERT(size <= S);
			CRYPTOPP_ASSERT(m_allocated);
			m_allocated = false;
			SecureWipeArray((pointer)ptr, size);
		}
		else
			m_fallbackAllocator.deallocate(ptr, size);
	}

	//! \brief Deallocates a block of memory
	//! \param ptr a pointer to the memory block to deallocate
	//! \param size the count elements in the memory block
	//! \param mark the count elements to zeroize
	//! \details The memory block is wiped or zeroized before deallocation.
	//!   If the statically allocated memory block is active, then no
	//!   additional actions are taken after the wipe.
	//! \details If a dynamic memory block is active, then the pointer and
	//!   size are passed to the allocator for deallocation.
	void deallocate(void *ptr, size_type size, size_type mark)
	{
		if (ptr == GetAlignedArray())
		{
			CRYPTOPP_ASSERT(size <= S);
			CRYPTOPP_ASSERT(m_allocated);
			m_allocated = false;
			SecureWipeArray((pointer)ptr, STDMIN(size, mark));
		}
		else
			m_fallbackAllocator.deallocate(ptr, size, mark);
	}

	//! \brief Reallocates a block of memory
	//! \param oldPtr the previous allocation
	//! \param oldSize the size of the previous allocation
	//! \param newSize the new, requested size
	//! \param preserve flag that indicates if the old allocation should be preserved
	//! \returns pointer to the new memory block
	//! \details FixedSizeAllocatorWithCleanup provides a fixed-size, stack-
	//!   based allocation at compile time. If size is less than or equal to
	//!   S, then a pointer to the static array is returned.
	//! \details The class can grow its memory block at runtime if a suitable
	//!   allocator is available. If size grows beyond S and a suitable
	//!   allocator is available, then the statically allocated array is
	//!   obsoleted. If a suitable allocator is not available, as with a
	//!   NullAllocator, then the function returns NULL and a runtime error
	//!   eventually occurs.
	//! \note size is the count of elements, and not the number of bytes.
	//! \sa reallocate(), SecBlockWithHint
	pointer reallocate(pointer oldPtr, size_type oldSize, size_type newSize, bool preserve)
	{
		if (oldPtr == GetAlignedArray() && newSize <= S)
		{
			CRYPTOPP_ASSERT(oldSize <= S);
			if (oldSize > newSize)
				SecureWipeArray(oldPtr+newSize, oldSize-newSize);
			return oldPtr;
		}

		pointer newPointer = allocate(newSize, NULLPTR);
		if (preserve && newSize)
		{
			const size_t copySize = STDMIN(oldSize, newSize);
			memcpy_s(newPointer, sizeof(T)*newSize, oldPtr, sizeof(T)*copySize);
		}
		deallocate(oldPtr, oldSize);
		return newPointer;
	}

	CRYPTOPP_CONSTEXPR size_type max_size() const {return STDMAX(m_fallbackAllocator.max_size(), S);}

private:

#ifdef __BORLANDC__
	T* GetAlignedArray() {return m_array;}
	T m_array[S];
#else
	T* GetAlignedArray() {return (CRYPTOPP_BOOL_ALIGN16 && T_Align16) ? (T*)(void *)(((byte *)m_array) + (0-(size_t)m_array)%16) : m_array;}
	CRYPTOPP_ALIGN_DATA(8) T m_array[(CRYPTOPP_BOOL_ALIGN16 && T_Align16) ? S+8/sizeof(T) : S];
#endif

	A m_fallbackAllocator;
	bool m_allocated;
};

//! \class SecBlock
//! \brief Secure memory block with allocator and cleanup
//! \tparam T a class or type
//! \tparam A AllocatorWithCleanup derived class for allocation and cleanup
template <class T, class A = AllocatorWithCleanup<T> >
class SecBlock
{
public:
	typedef typename A::value_type value_type;
	typedef typename A::pointer iterator;
	typedef typename A::const_pointer const_iterator;
	typedef typename A::size_type size_type;

<<<<<<< HEAD
	//! \brief Returns the maximum number of elements the allocator can provide
=======
	//! \brief Returns the maximum number of elements the block can hold
>>>>>>> 659b4710
	//! \details <tt>ELEMS_MAX</tt> is the maximum number of elements the
	//!   <tt>SecBlock</tt> can hold.
	//! \note In C++03 and below <tt>ELEMS_MAX</tt> is a static data member of type
	//!   <tt>size_type</tt>. In C++11 and above <tt>ELEMS_MAX</tt> is an <tt>enum</tt>
	//!   inheriting from <tt>size_type</tt>. In both cases <tt>ELEMS_MAX</tt> can be
	//!   used before objects are fully constructed, and it does not suffer the
	//!   limitations of class methods like <tt>max_size</tt>.
	//! \sa <A HREF="http://github.com/weidai11/cryptopp/issues/346">Issue 346/CVE-2016-9939</A>
	//! \since Crypto++ 6.0
#if defined(CRYPTOPP_CXX11) && !defined(CRYPTOPP_DOXYGEN_PROCESSING)
	enum : size_type { ELEMS_MAX = A::ELEMS_MAX };
#else
	static const size_type ELEMS_MAX = A::ELEMS_MAX;
#endif

	//! \brief Construct a SecBlock with space for size elements.
	//! \param size the size of the allocation, in elements
	//! \throws std::bad_alloc
	//! \details The elements are not initialized.
	//! \note size is the count of elements, and not the number of bytes
	explicit SecBlock(size_type size=0)
		: m_mark(ELEMS_MAX), m_size(size), m_ptr(m_alloc.allocate(size, NULLPTR)) { }

	//! \brief Copy construct a SecBlock from another SecBlock
	//! \param t the other SecBlock
	//! \throws std::bad_alloc
	SecBlock(const SecBlock<T, A> &t)
		: m_mark(t.m_mark), m_size(t.m_size), m_ptr(m_alloc.allocate(t.m_size, NULLPTR)) {
			CRYPTOPP_ASSERT((!t.m_ptr && !m_size) || (t.m_ptr && m_size));
			if (t.m_ptr) {memcpy_s(m_ptr, m_size*sizeof(T), t.m_ptr, t.m_size*sizeof(T));}
		}

	//! \brief Construct a SecBlock from an array of elements.
	//! \param ptr a pointer to an array of T
	//! \param len the number of elements in the memory block
	//! \throws std::bad_alloc
	//! \details If <tt>ptr!=NULL</tt> and <tt>len!=0</tt>, then the block is initialized from the pointer
	//!    <tt>ptr</tt>. If <tt>ptr==NULL</tt> and <tt>len!=0</tt>, then the block is initialized to 0.
	//!    Otherwise, the block is empty and not initialized.
	//! \note size is the count of elements, and not the number of bytes
	SecBlock(const T *ptr, size_type len)
		: m_mark(ELEMS_MAX), m_size(len), m_ptr(m_alloc.allocate(len, NULLPTR)) {
			CRYPTOPP_ASSERT((!m_ptr && !m_size) || (m_ptr && m_size));
			if (ptr && m_ptr)
				memcpy_s(m_ptr, m_size*sizeof(T), ptr, len*sizeof(T));
			else if (m_size)
				memset(m_ptr, 0, m_size*sizeof(T));
		}

	~SecBlock()
		{m_alloc.deallocate(m_ptr, m_size, m_mark);}

#ifdef __BORLANDC__
	operator T *() const
		{return (T*)m_ptr;}
#else
	operator const void *() const
		{return m_ptr;}
	operator void *()
		{return m_ptr;}

	operator const T *() const
		{return m_ptr;}
	operator T *()
		{return m_ptr;}
#endif

	//! \brief Provides an iterator pointing to the first element in the memory block
	//! \returns iterator pointing to the first element in the memory block
	iterator begin()
		{return m_ptr;}
	//! \brief Provides a constant iterator pointing to the first element in the memory block
	//! \returns constant iterator pointing to the first element in the memory block
	const_iterator begin() const
		{return m_ptr;}
	//! \brief Provides an iterator pointing beyond the last element in the memory block
	//! \returns iterator pointing beyond the last element in the memory block
	iterator end()
		{return m_ptr+m_size;}
	//! \brief Provides a constant iterator pointing beyond the last element in the memory block
	//! \returns constant iterator pointing beyond the last element in the memory block
	const_iterator end() const
		{return m_ptr+m_size;}

	//! \brief Provides a pointer to the first element in the memory block
	//! \returns pointer to the first element in the memory block
	typename A::pointer data() {return m_ptr;}
	//! \brief Provides a pointer to the first element in the memory block
	//! \returns constant pointer to the first element in the memory block
	typename A::const_pointer data() const {return m_ptr;}

	//! \brief Provides the count of elements in the SecBlock
	//! \returns number of elements in the memory block
	//! \note the return value is the count of elements, and not the number of bytes
	size_type size() const {return m_size;}
	//! \brief Determines if the SecBlock is empty
	//! \returns true if number of elements in the memory block is 0, false otherwise
	bool empty() const {return m_size == 0;}

	//! \brief Provides a byte pointer to the first element in the memory block
	//! \returns byte pointer to the first element in the memory block
	byte * BytePtr() {return (byte *)m_ptr;}
	//! \brief Return a byte pointer to the first element in the memory block
	//! \returns constant byte pointer to the first element in the memory block
	const byte * BytePtr() const {return (const byte *)m_ptr;}
	//! \brief Provides the number of bytes in the SecBlock
	//! \return the number of bytes in the memory block
	//! \note the return value is the number of bytes, and not count of elements.
	size_type SizeInBytes() const {return m_size*sizeof(T);}

	//! \brief Sets the number of elements to zeroize
	//! \param count the number of elements
	//! \details SetMark is a remediation for Issue 346/CVE-2016-9939 while
	//!    preserving the streaming interface. The <tt>count</tt> controls the number of
	//!    elements zeroized, which can be less than <tt>size</tt> or 0.
	//! \details An internal variable, <tt>m_mark</tt>, is initialized to the maximum number
	//!    of elements. The maximum number of elements is <tt>ELEMS_MAX</tt>. Deallocation
	//!    triggers a zeroization, and the number of elements zeroized is
	//!    <tt>STDMIN(m_size, m_mark)</tt>. After zeroization, the memory is returned to the
	//!    system.
	//! \details The ASN.1 decoder uses SetMark() to set the element count to 0
	//!    before throwing an exception. In this case, the attacker provides a large
	//!    BER encoded length (say 64MB) but only a small number of content octets
	//!    (say 16). If the allocator zeroized all 64MB, then a transient DoS could
	//!    occur as CPU cycles are spent zeroizing unintialized memory.
	//! \details Generally speaking, any operation which changes the size of the SecBlock
	//!    results in the mark being reset to <tt>ELEMS_MAX</tt>. In particular, if Assign(),
	//!    New(), Grow(), CleanNew(), CleanGrow() are called, then the count is reset to
	//!    <tt>ELEMS_MAX</tt>. The list is not exhaustive.
	//! \since Crypto++ 6.0
	//! \sa <A HREF="http://github.com/weidai11/cryptopp/issues/346">Issue 346/CVE-2016-9939</A>
	void SetMark(size_t count) {m_mark = count;}

	//! \brief Set contents and size from an array
	//! \param ptr a pointer to an array of T
	//! \param len the number of elements in the memory block
	//! \details If the memory block is reduced in size, then the reclaimed memory is set to 0.
	//!   Assign() resets the element count after the previous block is zeroized.
	void Assign(const T *ptr, size_type len)
	{
		New(len);
		if (m_ptr && ptr)
			{memcpy_s(m_ptr, m_size*sizeof(T), ptr, len*sizeof(T));}
		m_mark = ELEMS_MAX;
	}

	//! \brief Copy contents from another SecBlock
	//! \param t the other SecBlock
	//! \details Assign checks for self assignment.
	//! \details If the memory block is reduced in size, then the reclaimed memory is set to 0.
	//!   If an assignment occurs, then Assign() resets the element count after the previous block
	//!   is zeroized.
	void Assign(const SecBlock<T, A> &t)
	{
		if (this != &t)
		{
			New(t.m_size);
			if (m_ptr && t.m_ptr)
				{memcpy_s(m_ptr, m_size*sizeof(T), t, t.m_size*sizeof(T));}
		}
		m_mark = ELEMS_MAX;
	}

	//! \brief Assign contents from another SecBlock
	//! \param t the other SecBlock
	//! \details Internally, operator=() calls Assign().
	//! \details If the memory block is reduced in size, then the reclaimed memory is set to 0.
	//!   If an assignment occurs, then Assign() resets the element count after the previous block
	//!   is zeroized.
	SecBlock<T, A>& operator=(const SecBlock<T, A> &t)
	{
		// Assign guards for self-assignment
		Assign(t);
		return *this;
	}

	//! \brief Append contents from another SecBlock
	//! \param t the other SecBlock
	//! \details Internally, this SecBlock calls Grow and then appends t.
	SecBlock<T, A>& operator+=(const SecBlock<T, A> &t)
	{
		CRYPTOPP_ASSERT((!t.m_ptr && !t.m_size) || (t.m_ptr && t.m_size));
		if (t.m_size)
		{
			const size_type oldSize = m_size;
			if (this != &t)  // s += t
			{
				Grow(m_size+t.m_size);
				memcpy_s(m_ptr+oldSize, (m_size-oldSize)*sizeof(T), t.m_ptr, t.m_size*sizeof(T));
			}
			else            // t += t
			{
				Grow(m_size*2);
				memcpy_s(m_ptr+oldSize, (m_size-oldSize)*sizeof(T), m_ptr, oldSize*sizeof(T));
			}
		}
		m_mark = ELEMS_MAX;
		return *this;
	}

	//! \brief Construct a SecBlock from this and another SecBlock
	//! \param t the other SecBlock
	//! \returns a newly constructed SecBlock that is a conacentation of this and t
	//! \details Internally, a new SecBlock is created from this and a concatenation of t.
	SecBlock<T, A> operator+(const SecBlock<T, A> &t)
	{
		CRYPTOPP_ASSERT((!m_ptr && !m_size) || (m_ptr && m_size));
		CRYPTOPP_ASSERT((!t.m_ptr && !t.m_size) || (t.m_ptr && t.m_size));
		if(!t.m_size) return SecBlock(*this);

		SecBlock<T, A> result(m_size+t.m_size);
		if (m_size) {memcpy_s(result.m_ptr, result.m_size*sizeof(T), m_ptr, m_size*sizeof(T));}
		memcpy_s(result.m_ptr+m_size, (result.m_size-m_size)*sizeof(T), t.m_ptr, t.m_size*sizeof(T));
		return result;
	}

	//! \brief Bitwise compare two SecBlocks
	//! \param t the other SecBlock
	//! \returns true if the size and bits are equal, false otherwise
	//! \details Uses a constant time compare if the arrays are equal size. The constant time
	//!    compare is VerifyBufsEqual() found in misc.h.
	//! \sa operator!=()
	bool operator==(const SecBlock<T, A> &t) const
	{
		return m_size == t.m_size &&
			VerifyBufsEqual(reinterpret_cast<const byte*>(m_ptr), reinterpret_cast<const byte*>(t.m_ptr), m_size*sizeof(T));
	}

	//! \brief Bitwise compare two SecBlocks
	//! \param t the other SecBlock
	//! \returns true if the size and bits are equal, false otherwise
	//! \details Uses a constant time compare if the arrays are equal size. The constant time
	//!    compare is VerifyBufsEqual() found in misc.h.
	//! \details Internally, operator!=() returns the inverse of operator==().
	//! \sa operator==()
	bool operator!=(const SecBlock<T, A> &t) const
	{
		return !operator==(t);
	}

	//! \brief Change size without preserving contents
	//! \param newSize the new size of the memory block
	//! \details Old content is not preserved. If the memory block is reduced in size,
	//!    then the reclaimed memory is set to 0. If the memory block grows in size, then
	//!    the new memory is not initialized. New() resets the element count after the
	//!    previous block is zeroized.
	//! \details Internally, this SecBlock calls reallocate().
	//! \sa New(), CleanNew(), Grow(), CleanGrow(), resize()
	void New(size_type newSize)
	{
		m_ptr = m_alloc.reallocate(m_ptr, m_size, newSize, false);
		m_size = newSize;
		m_mark = ELEMS_MAX;
	}

	//! \brief Change size without preserving contents
	//! \param newSize the new size of the memory block
	//! \details Old content is not preserved. If the memory block is reduced in size,
	//!    then the reclaimed content is set to 0. If the memory block grows in size, then
	//!    the new memory is initialized to 0. CleanNew() resets the element count after the
	//!    previous block is zeroized.
	//! \details Internally, this SecBlock calls New().
	//! \sa New(), CleanNew(), Grow(), CleanGrow(), resize()
	void CleanNew(size_type newSize)
	{
		New(newSize);
		if (m_ptr) {memset_z(m_ptr, 0, m_size*sizeof(T));}
		m_mark = ELEMS_MAX;
	}

	//! \brief Change size and preserve contents
	//! \param newSize the new size of the memory block
	//! \details Old content is preserved. New content is not initialized.
	//! \details Internally, this SecBlock calls reallocate() when size must increase. If the
	//!    size does not increase, then Grow() does not take action. If the size must
	//!    change, then use resize(). Grow() resets the element count after the
	//!    previous block is zeroized.
	//! \sa New(), CleanNew(), Grow(), CleanGrow(), resize()
	void Grow(size_type newSize)
	{
		if (newSize > m_size)
		{
			m_ptr = m_alloc.reallocate(m_ptr, m_size, newSize, true);
			m_size = newSize;
		}
		m_mark = ELEMS_MAX;
	}

	//! \brief Change size and preserve contents
	//! \param newSize the new size of the memory block
	//! \details Old content is preserved. New content is initialized to 0.
	//! \details Internally, this SecBlock calls reallocate() when size must increase. If the
	//!    size does not increase, then CleanGrow() does not take action. If the size must
	//!    change, then use resize(). CleanGrow() resets the element count after the
	//!    previous block is zeroized.
	//! \sa New(), CleanNew(), Grow(), CleanGrow(), resize()
	void CleanGrow(size_type newSize)
	{
		if (newSize > m_size)
		{
			m_ptr = m_alloc.reallocate(m_ptr, m_size, newSize, true);
			memset_z(m_ptr+m_size, 0, (newSize-m_size)*sizeof(T));
			m_size = newSize;
		}
		m_mark = ELEMS_MAX;
	}

	//! \brief Change size and preserve contents
	//! \param newSize the new size of the memory block
	//! \details Old content is preserved. If the memory block grows in size, then
	//!    new memory is not initialized. resize() resets the element count after
	//!    the previous block is zeroized.
	//! \details Internally, this SecBlock calls reallocate().
	//! \sa New(), CleanNew(), Grow(), CleanGrow(), resize()
	void resize(size_type newSize)
	{
		m_ptr = m_alloc.reallocate(m_ptr, m_size, newSize, true);
		m_size = newSize;
		m_mark = ELEMS_MAX;
	}

	//! \brief Swap contents with another SecBlock
	//! \param b the other SecBlock
	//! \details Internally, std::swap() is called on m_alloc, m_size and m_ptr.
	void swap(SecBlock<T, A> &b)
	{
		// Swap must occur on the allocator in case its FixedSize that spilled into the heap.
		std::swap(m_alloc, b.m_alloc);
		std::swap(m_mark, b.m_mark);
		std::swap(m_size, b.m_size);
		std::swap(m_ptr, b.m_ptr);
	}

protected:
	A m_alloc;
	size_type m_mark, m_size;
	T *m_ptr;
};

#ifdef CRYPTOPP_DOXYGEN_PROCESSING
//! \class SecByteBlock
//! \brief \ref SecBlock "SecBlock<byte>" typedef.
class SecByteBlock : public SecBlock<byte> {};
//! \class SecWordBlock
//! \brief \ref SecBlock "SecBlock<word>" typedef.
class SecWordBlock : public SecBlock<word> {};
//! \class AlignedSecByteBlock
//! \brief SecBlock using \ref AllocatorWithCleanup "AllocatorWithCleanup<byte, true>" typedef
class AlignedSecByteBlock : public SecBlock<byte, AllocatorWithCleanup<byte, true> > {};
#else
typedef SecBlock<byte> SecByteBlock;
typedef SecBlock<word> SecWordBlock;
typedef SecBlock<byte, AllocatorWithCleanup<byte, true> > AlignedSecByteBlock;
#endif

// No need for move semantics on derived class *if* the class does not add any
//   data members; see http://stackoverflow.com/q/31755703, and Rule of {0|3|5}.

//! \class FixedSizeSecBlock
//! \brief Fixed size stack-based SecBlock
//! \tparam T class or type
//! \tparam S fixed-size of the stack-based memory block, in elements
//! \tparam A AllocatorBase derived class for allocation and cleanup
template <class T, unsigned int S, class A = FixedSizeAllocatorWithCleanup<T, S> >
class FixedSizeSecBlock : public SecBlock<T, A>
{
public:
	//! \brief Construct a FixedSizeSecBlock
	explicit FixedSizeSecBlock() : SecBlock<T, A>(S) {}
};

//! \class FixedSizeAlignedSecBlock
//! \brief Fixed size stack-based SecBlock with 16-byte alignment
//! \tparam T class or type
//! \tparam S fixed-size of the stack-based memory block, in elements
//! \tparam T_Align16 boolean that determines whether allocations should be aligned on a 16-byte boundary
template <class T, unsigned int S, bool T_Align16 = true>
class FixedSizeAlignedSecBlock : public FixedSizeSecBlock<T, S, FixedSizeAllocatorWithCleanup<T, S, NullAllocator<T>, T_Align16> >
{
};

//! \class SecBlockWithHint
//! \brief Stack-based SecBlock that grows into the heap
//! \tparam T class or type
//! \tparam S fixed-size of the stack-based memory block, in elements
//! \tparam A AllocatorBase derived class for allocation and cleanup
template <class T, unsigned int S, class A = FixedSizeAllocatorWithCleanup<T, S, AllocatorWithCleanup<T> > >
class SecBlockWithHint : public SecBlock<T, A>
{
public:
	//! construct a SecBlockWithHint with a count of elements
	explicit SecBlockWithHint(size_t size) : SecBlock<T, A>(size) {}
};

template<class T, bool A, class U, bool B>
inline bool operator==(const CryptoPP::AllocatorWithCleanup<T, A>&, const CryptoPP::AllocatorWithCleanup<U, B>&) {return (true);}
template<class T, bool A, class U, bool B>
inline bool operator!=(const CryptoPP::AllocatorWithCleanup<T, A>&, const CryptoPP::AllocatorWithCleanup<U, B>&) {return (false);}

NAMESPACE_END

NAMESPACE_BEGIN(std)
template <class T, class A>
inline void swap(CryptoPP::SecBlock<T, A> &a, CryptoPP::SecBlock<T, A> &b)
{
	a.swap(b);
}

#if defined(_STLP_DONT_SUPPORT_REBIND_MEMBER_TEMPLATE) || (defined(_STLPORT_VERSION) && !defined(_STLP_MEMBER_TEMPLATE_CLASSES))
// working for STLport 5.1.3 and MSVC 6 SP5
template <class _Tp1, class _Tp2>
inline CryptoPP::AllocatorWithCleanup<_Tp2>&
__stl_alloc_rebind(CryptoPP::AllocatorWithCleanup<_Tp1>& __a, const _Tp2*)
{
	return (CryptoPP::AllocatorWithCleanup<_Tp2>&)(__a);
}
#endif

NAMESPACE_END

#if CRYPTOPP_MSC_VERSION
# pragma warning(pop)
#endif

#endif
<|MERGE_RESOLUTION|>--- conflicted
+++ resolved
@@ -1,938 +1,930 @@
-// secblock.h - originally written and placed in the public domain by Wei Dai
-
-//! \file secblock.h
-//! \brief Classes and functions for secure memory allocations.
-
-#ifndef CRYPTOPP_SECBLOCK_H
-#define CRYPTOPP_SECBLOCK_H
-
-#include "config.h"
-#include "stdcpp.h"
-#include "misc.h"
-
-#if CRYPTOPP_MSC_VERSION
-# pragma warning(push)
-# pragma warning(disable: 4231 4275 4700)
-# if (CRYPTOPP_MSC_VERSION >= 1400)
-#  pragma warning(disable: 6011 6386 28193)
-# endif
-#endif
-
-NAMESPACE_BEGIN(CryptoPP)
-
-// ************** secure memory allocation ***************
-
-//! \class AllocatorBase
-//! \brief Base class for all allocators used by SecBlock
-//! \tparam T the class or type
-template<class T>
-class AllocatorBase
-{
-public:
-	typedef T value_type;
-	typedef size_t size_type;
-	typedef std::ptrdiff_t difference_type;
-	typedef T * pointer;
-	typedef const T * const_pointer;
-	typedef T & reference;
-	typedef const T & const_reference;
-
-	pointer address(reference r) const {return (&r);}
-	const_pointer address(const_reference r) const {return (&r); }
-	void construct(pointer p, const T& val) {new (p) T(val);}
-	void destroy(pointer p) {CRYPTOPP_UNUSED(p); p->~T();}
-
-	//! \brief Returns the maximum number of elements the allocator can provide
-	//! \details <tt>ELEMS_MAX</tt> is the maximum number of elements the
-	//!   <tt>Allocator</tt> can provide.
-	//! \note In C++03 and below <tt>ELEMS_MAX</tt> is a static data member of type
-	//!   <tt>size_type</tt>. In C++11 and above <tt>ELEMS_MAX</tt> is an <tt>enum</tt>
-	//!   inheriting from <tt>size_type</tt>. In both cases <tt>ELEMS_MAX</tt> can be
-	//!   used before objects are fully constructed, and it does not suffer the
-	//!   limitations of class methods like <tt>max_size</tt>.
-	//! \sa <A HREF="http://github.com/weidai11/cryptopp/issues/346">Issue 346/CVE-2016-9939</A>
-	//! \since Crypto++ 6.0
-#if defined(CRYPTOPP_CXX11) && !defined(CRYPTOPP_DOXYGEN_PROCESSING)
-<<<<<<< HEAD
-	enum : size_type {ELEMS_MAX=SIZE_MAX/sizeof(T)};
-=======
-	enum : size_type {ELEMS_MAX = SIZE_MAX/sizeof(T)};
->>>>>>> 659b4710
-#else
-	static const size_type ELEMS_MAX = SIZE_MAX/sizeof(T);
-#endif
-
-	//! \brief Returns the maximum number of elements the allocator can provide
-	//! \returns the maximum number of elements the allocator can provide
-	//! \details Internally, preprocessor macros are used rather than std::numeric_limits
-	//!   because the latter is not a constexpr. Some compilers, like Clang, do not
-	//!   optimize it well under all circumstances. Compilers like GCC, ICC and MSVC appear
-	//!   to optimize it well in either form.
-	CRYPTOPP_CONSTEXPR size_type max_size() const {return ELEMS_MAX;}
-
-#if defined(CRYPTOPP_CXX11_VARIADIC_TEMPLATES) || defined(CRYPTOPP_DOXYGEN_PROCESSING)
-
-	//! \brief Constructs a new U using variadic arguments
-	//! \tparam U the type to be forwarded
-	//! \tparam Args the arguments to be forwarded
-	//! \param ptr pointer to type U
-	//! \param args variadic arguments
-	//! \details This is a C++11 feature. It is available when CRYPTOPP_CXX11_VARIADIC_TEMPLATES
-	//!   is defined. The define is controlled by compiler versions detected in config.h.
-    template<typename U, typename... Args>
-    void construct(U* ptr, Args&&... args) {::new ((void*)ptr) U(std::forward<Args>(args)...);}
-
-	//! \brief Destroys an U constructed with variadic arguments
-	//! \tparam U the type to be forwarded
-	//! \details This is a C++11 feature. It is available when CRYPTOPP_CXX11_VARIADIC_TEMPLATES
-	//!   is defined. The define is controlled by compiler versions detected in config.h.
-    template<typename U>
-    void destroy(U* ptr) {if (ptr) ptr->~U();}
-
-#endif
-
-protected:
-
-	//! \brief Verifies the allocator can satisfy a request based on size
-	//! \param size the size of the allocation, in elements
-	//! \throws InvalidArgument
-	//! \details CheckSize verifies the number of elements requested is valid.
-	//! \details If size is greater than max_size(), then InvalidArgument is thrown.
-	//!   The library throws InvalidArgument if the size is too large to satisfy.
-	//! \details Internally, preprocessor macros are used rather than std::numeric_limits
-	//!   because the latter is not a constexpr. Some compilers, like Clang, do not
-	//!   optimize it well under all circumstances. Compilers like GCC, ICC and MSVC appear
-	//!   to optimize it well in either form.
-	//! \note size is the count of elements, and not the number of bytes
-	static void CheckSize(size_t size)
-	{
-		// C++ throws std::bad_alloc (C++03) or std::bad_array_new_length (C++11) here.
-		if (size > ELEMS_MAX)
-			throw InvalidArgument("AllocatorBase: requested size would cause integer overflow");
-	}
-};
-
-#define CRYPTOPP_INHERIT_ALLOCATOR_TYPES	\
-typedef typename AllocatorBase<T>::value_type value_type;\
-typedef typename AllocatorBase<T>::size_type size_type;\
-typedef typename AllocatorBase<T>::difference_type difference_type;\
-typedef typename AllocatorBase<T>::pointer pointer;\
-typedef typename AllocatorBase<T>::const_pointer const_pointer;\
-typedef typename AllocatorBase<T>::reference reference;\
-typedef typename AllocatorBase<T>::const_reference const_reference;
-
-//! \brief Reallocation function
-//! \tparam T the class or type
-//! \tparam A the class or type's allocator
-//! \param alloc the allocator
-//! \param oldPtr the previous allocation
-//! \param oldSize the size of the previous allocation
-//! \param newSize the new, requested size
-//! \param preserve flag that indicates if the old allocation should be preserved
-//! \note oldSize and newSize are the count of elements, and not the
-//!   number of bytes.
-template <class T, class A>
-typename A::pointer StandardReallocate(A& alloc, T *oldPtr, typename A::size_type oldSize, typename A::size_type newSize, bool preserve)
-{
-	CRYPTOPP_ASSERT((oldPtr && oldSize) || !(oldPtr || oldSize));
-	if (oldSize == newSize)
-		return oldPtr;
-
-	if (preserve)
-	{
-		typename A::pointer newPointer = alloc.allocate(newSize, NULLPTR);
-		const size_t copySize = STDMIN(oldSize, newSize) * sizeof(T);
-
-		if (oldPtr && newPointer) {memcpy_s(newPointer, copySize, oldPtr, copySize);}
-		alloc.deallocate(oldPtr, oldSize);
-		return newPointer;
-	}
-	else
-	{
-		alloc.deallocate(oldPtr, oldSize);
-		return alloc.allocate(newSize, NULLPTR);
-	}
-}
-
-//! \class AllocatorWithCleanup
-//! \brief Allocates a block of memory with cleanup
-//! \tparam T class or type
-//! \tparam T_Align16 boolean that determines whether allocations should be aligned on a 16-byte boundary
-//! \details If T_Align16 is true, then AllocatorWithCleanup calls AlignedAllocate()
-//!    for memory allocations. If T_Align16 is false, then AllocatorWithCleanup() calls
-//!    UnalignedAllocate() for memory allocations.
-//! \details Template parameter T_Align16 is effectively controlled by cryptlib.h and mirrors
-//!    CRYPTOPP_BOOL_ALIGN16. CRYPTOPP_BOOL_ALIGN16 is often used as the template parameter.
-template <class T, bool T_Align16 = false>
-class AllocatorWithCleanup : public AllocatorBase<T>
-{
-public:
-	CRYPTOPP_INHERIT_ALLOCATOR_TYPES
-
-	//! \brief Allocates a block of memory
-	//! \param ptr the size of the allocation
-	//! \param size the size of the allocation, in elements
-	//! \returns a memory block
-	//! \throws InvalidArgument
-	//! \details allocate() first checks the size of the request. If it is non-0
-	//!   and less than max_size(), then an attempt is made to fulfill the request using either
-	//!   AlignedAllocate() or UnalignedAllocate().
-	//! \details AlignedAllocate() is used if T_Align16 is true.
-	//!   UnalignedAllocate() used if T_Align16 is false.
-	//! \details This is the C++ *Placement New* operator. ptr is not used, and the function
-	//!   CRYPTOPP_ASSERTs in Debug builds if ptr is non-NULL.
-	//! \sa CallNewHandler() for the methods used to recover from a failed
-	//!   allocation attempt.
-	//! \note size is the count of elements, and not the number of bytes
-	pointer allocate(size_type size, const void *ptr = NULLPTR)
-	{
-		CRYPTOPP_UNUSED(ptr); CRYPTOPP_ASSERT(ptr == NULLPTR);
-		this->CheckSize(size);
-		if (size == 0)
-			return NULLPTR;
-
-#if CRYPTOPP_BOOL_ALIGN16
-		// TODO: should this need the test 'size*sizeof(T) >= 16'?
-		if (T_Align16 && size*sizeof(T) >= 16)
-			return (pointer)AlignedAllocate(size*sizeof(T));
-#endif
-
-		return (pointer)UnalignedAllocate(size*sizeof(T));
-	}
-
-	//! \brief Deallocates a block of memory
-	//! \param ptr the pointer for the allocation
-	//! \param size the size of the allocation, in elements
-	//! \details Internally, SecureWipeArray() is called before deallocating the memory.
-	//!   Once the memory block is wiped or zeroized, AlignedDeallocate() or
-	//!   UnalignedDeallocate() is called.
-	//! \details AlignedDeallocate() is used if T_Align16 is true.
-	//!   UnalignedDeallocate() used if T_Align16 is false.
-	void deallocate(void *ptr, size_type size)
-	{
-		CRYPTOPP_ASSERT((ptr && size) || !(ptr || size));
-		SecureWipeArray((pointer)ptr, size);
-
-#if CRYPTOPP_BOOL_ALIGN16
-		if (T_Align16 && size*sizeof(T) >= 16)
-			return AlignedDeallocate(ptr);
-#endif
-
-		UnalignedDeallocate(ptr);
-	}
-
-	//! \brief Deallocates a block of memory
-	//! \param ptr the pointer for the allocation
-	//! \param size the size of the allocation, in elements
-	//! \param mark the count elements to zeroize
-	//! \details Internally, SecureWipeArray() is called before deallocating the memory.
-	//!   Once the memory block is wiped or zeroized, AlignedDeallocate() or
-	//!   UnalignedDeallocate() is called.
-	//! \details AlignedDeallocate() is used if T_Align16 is true.
-	//!   UnalignedDeallocate() used if T_Align16 is false.
-	void deallocate(void *ptr, size_type size, size_type mark)
-	{
-		CRYPTOPP_ASSERT((ptr && size) || !(ptr || size));
-		SecureWipeArray((pointer)ptr, STDMIN(size, mark));
-
-#if CRYPTOPP_BOOL_ALIGN16
-		if (T_Align16 && size*sizeof(T) >= 16)
-			return AlignedDeallocate(ptr);
-#endif
-
-		UnalignedDeallocate(ptr);
-	}
-
-	//! \brief Reallocates a block of memory
-	//! \param oldPtr the previous allocation
-	//! \param oldSize the size of the previous allocation
-	//! \param newSize the new, requested size
-	//! \param preserve flag that indicates if the old allocation should be preserved
-	//! \returns pointer to the new memory block
-	//! \details Internally, reallocate() calls StandardReallocate().
-	//! \details If preserve is true, then index 0 is used to begin copying the
-	//!   old memory block to the new one. If the block grows, then the old array
-	//!   is copied in its entirety. If the block shrinks, then only newSize
-	//!   elements are copied from the old block to the new one.
-	//! \note oldSize and newSize are the count of elements, and not the
-	//!   number of bytes.
-	pointer reallocate(T *oldPtr, size_type oldSize, size_type newSize, bool preserve)
-	{
-		CRYPTOPP_ASSERT((oldPtr && oldSize) || !(oldPtr || oldSize));
-		return StandardReallocate(*this, oldPtr, oldSize, newSize, preserve);
-	}
-
-	//! \brief Template class memeber Rebind
-	//! \tparam U bound class or type
-	//! \details Rebind allows a container class to allocate a different type of object
-	//!   to store elements. For example, a std::list will allocate std::list_node to
-	//!   store elements in the list.
-	//! \details VS.NET STL enforces the policy of "All STL-compliant allocators
-	//!   have to provide a template class member called rebind".
-    template <class U> struct rebind { typedef AllocatorWithCleanup<U, T_Align16> other; };
-#if _MSC_VER >= 1500
-	AllocatorWithCleanup() {}
-	template <class U, bool A> AllocatorWithCleanup(const AllocatorWithCleanup<U, A> &) {}
-#endif
-};
-
-CRYPTOPP_DLL_TEMPLATE_CLASS AllocatorWithCleanup<byte>;
-CRYPTOPP_DLL_TEMPLATE_CLASS AllocatorWithCleanup<word16>;
-CRYPTOPP_DLL_TEMPLATE_CLASS AllocatorWithCleanup<word32>;
-CRYPTOPP_DLL_TEMPLATE_CLASS AllocatorWithCleanup<word64>;
-#if defined(CRYPTOPP_WORD128_AVAILABLE)
-CRYPTOPP_DLL_TEMPLATE_CLASS AllocatorWithCleanup<word128, true>; // for Integer
-#endif
-#if CRYPTOPP_BOOL_X86
-CRYPTOPP_DLL_TEMPLATE_CLASS AllocatorWithCleanup<word, true>;	 // for Integer
-#endif
-
-//! \class NullAllocator
-//! \brief NULL allocator
-//! \tparam T class or type
-//! \details A NullAllocator is useful for fixed-size, stack based allocations
-//!   (i.e., static arrays used by FixedSizeAllocatorWithCleanup).
-//! \details A NullAllocator always returns 0 for max_size(), and always returns
-//!   NULL for allocation requests. Though the allocator does not allocate at
-//!   runtime, it does perform a secure wipe or zeroization during cleanup.
-template <class T>
-class NullAllocator : public AllocatorBase<T>
-{
-public:
-	//LCOV_EXCL_START
-	CRYPTOPP_INHERIT_ALLOCATOR_TYPES
-
-	// TODO: should this return NULL or throw bad_alloc? Non-Windows C++ standard
-	// libraries always throw. And late mode Windows throws. Early model Windows
-	// (circa VC++ 6.0) returned NULL.
-	pointer allocate(size_type n, const void* unused = NULLPTR)
-	{
-		CRYPTOPP_UNUSED(n); CRYPTOPP_UNUSED(unused);
-		CRYPTOPP_ASSERT(false); return NULLPTR;
-	}
-
-	void deallocate(void *p, size_type n)
-	{
-		CRYPTOPP_UNUSED(p); CRYPTOPP_UNUSED(n);
-		CRYPTOPP_ASSERT(false);
-	}
-
-	void deallocate(void *p, size_type n, size_type m)
-	{
-		CRYPTOPP_UNUSED(p); CRYPTOPP_UNUSED(n), CRYPTOPP_UNUSED(m);
-		CRYPTOPP_ASSERT(false);
-	}
-
-	CRYPTOPP_CONSTEXPR size_type max_size() const {return 0;}
-	//LCOV_EXCL_STOP
-};
-
-//! \class FixedSizeAllocatorWithCleanup
-//! \brief Static secure memory block with cleanup
-//! \tparam T class or type
-//! \tparam S fixed-size of the stack-based memory block, in elements
-//! \tparam T_Align16 boolean that determines whether allocations should be aligned on a 16-byte boundary
-//! \details FixedSizeAllocatorWithCleanup provides a fixed-size, stack-
-//!    based allocation at compile time. The class can grow its memory
-//!    block at runtime if a suitable allocator is available. If size
-//!    grows beyond S and a suitable allocator is available, then the
-//!    statically allocated array is obsoleted.
-//! \note This allocator can't be used with standard collections because
-//!   they require that all objects of the same allocator type are equivalent.
-template <class T, size_t S, class A = NullAllocator<T>, bool T_Align16 = false>
-class FixedSizeAllocatorWithCleanup : public AllocatorBase<T>
-{
-public:
-	CRYPTOPP_INHERIT_ALLOCATOR_TYPES
-
-	//! \brief Constructs a FixedSizeAllocatorWithCleanup
-	FixedSizeAllocatorWithCleanup() : m_allocated(false) {}
-
-	//! \brief Allocates a block of memory
-	//! \param size the count elements in the memory block
-	//! \details FixedSizeAllocatorWithCleanup provides a fixed-size, stack-based
-	//!   allocation at compile time. If size is less than or equal to
-	//!   <tt>S</tt>, then a pointer to the static array is returned.
-	//! \details The class can grow its memory block at runtime if a suitable
-	//!   allocator is available. If size grows beyond S and a suitable
-	//!   allocator is available, then the statically allocated array is
-	//!   obsoleted. If a suitable allocator is not available, as with a
-	//!   NullAllocator, then the function returns NULL and a runtime error
-	//!   eventually occurs.
-	//! \sa reallocate(), SecBlockWithHint
-	pointer allocate(size_type size)
-	{
-		CRYPTOPP_ASSERT(IsAlignedOn(m_array, 8));
-
-		if (size <= S && !m_allocated)
-		{
-			m_allocated = true;
-			return GetAlignedArray();
-		}
-		else
-			return m_fallbackAllocator.allocate(size);
-	}
-
-	//! \brief Allocates a block of memory
-	//! \param size the count elements in the memory block
-	//! \param hint an unused hint
-	//! \details FixedSizeAllocatorWithCleanup provides a fixed-size, stack-
-	//!   based allocation at compile time. If size is less than or equal to
-	//!   S, then a pointer to the static array is returned.
-	//! \details The class can grow its memory block at runtime if a suitable
-	//!   allocator is available. If size grows beyond S and a suitable
-	//!   allocator is available, then the statically allocated array is
-	//!   obsoleted. If a suitable allocator is not available, as with a
-	//!   NullAllocator, then the function returns NULL and a runtime error
-	//!   eventually occurs.
-	//! \sa reallocate(), SecBlockWithHint
-	pointer allocate(size_type size, const void *hint)
-	{
-		if (size <= S && !m_allocated)
-		{
-			m_allocated = true;
-			return GetAlignedArray();
-		}
-		else
-			return m_fallbackAllocator.allocate(size, hint);
-	}
-
-	//! \brief Deallocates a block of memory
-	//! \param ptr a pointer to the memory block to deallocate
-	//! \param size the count elements in the memory block
-	//! \details The memory block is wiped or zeroized before deallocation.
-	//!   If the statically allocated memory block is active, then no
-	//!   additional actions are taken after the wipe.
-	//! \details If a dynamic memory block is active, then the pointer and
-	//!   size are passed to the allocator for deallocation.
-	void deallocate(void *ptr, size_type size)
-	{
-		if (ptr == GetAlignedArray())
-		{
-			CRYPTOPP_ASSERT(size <= S);
-			CRYPTOPP_ASSERT(m_allocated);
-			m_allocated = false;
-			SecureWipeArray((pointer)ptr, size);
-		}
-		else
-			m_fallbackAllocator.deallocate(ptr, size);
-	}
-
-	//! \brief Deallocates a block of memory
-	//! \param ptr a pointer to the memory block to deallocate
-	//! \param size the count elements in the memory block
-	//! \param mark the count elements to zeroize
-	//! \details The memory block is wiped or zeroized before deallocation.
-	//!   If the statically allocated memory block is active, then no
-	//!   additional actions are taken after the wipe.
-	//! \details If a dynamic memory block is active, then the pointer and
-	//!   size are passed to the allocator for deallocation.
-	void deallocate(void *ptr, size_type size, size_type mark)
-	{
-		if (ptr == GetAlignedArray())
-		{
-			CRYPTOPP_ASSERT(size <= S);
-			CRYPTOPP_ASSERT(m_allocated);
-			m_allocated = false;
-			SecureWipeArray((pointer)ptr, STDMIN(size, mark));
-		}
-		else
-			m_fallbackAllocator.deallocate(ptr, size, mark);
-	}
-
-	//! \brief Reallocates a block of memory
-	//! \param oldPtr the previous allocation
-	//! \param oldSize the size of the previous allocation
-	//! \param newSize the new, requested size
-	//! \param preserve flag that indicates if the old allocation should be preserved
-	//! \returns pointer to the new memory block
-	//! \details FixedSizeAllocatorWithCleanup provides a fixed-size, stack-
-	//!   based allocation at compile time. If size is less than or equal to
-	//!   S, then a pointer to the static array is returned.
-	//! \details The class can grow its memory block at runtime if a suitable
-	//!   allocator is available. If size grows beyond S and a suitable
-	//!   allocator is available, then the statically allocated array is
-	//!   obsoleted. If a suitable allocator is not available, as with a
-	//!   NullAllocator, then the function returns NULL and a runtime error
-	//!   eventually occurs.
-	//! \note size is the count of elements, and not the number of bytes.
-	//! \sa reallocate(), SecBlockWithHint
-	pointer reallocate(pointer oldPtr, size_type oldSize, size_type newSize, bool preserve)
-	{
-		if (oldPtr == GetAlignedArray() && newSize <= S)
-		{
-			CRYPTOPP_ASSERT(oldSize <= S);
-			if (oldSize > newSize)
-				SecureWipeArray(oldPtr+newSize, oldSize-newSize);
-			return oldPtr;
-		}
-
-		pointer newPointer = allocate(newSize, NULLPTR);
-		if (preserve && newSize)
-		{
-			const size_t copySize = STDMIN(oldSize, newSize);
-			memcpy_s(newPointer, sizeof(T)*newSize, oldPtr, sizeof(T)*copySize);
-		}
-		deallocate(oldPtr, oldSize);
-		return newPointer;
-	}
-
-	CRYPTOPP_CONSTEXPR size_type max_size() const {return STDMAX(m_fallbackAllocator.max_size(), S);}
-
-private:
-
-#ifdef __BORLANDC__
-	T* GetAlignedArray() {return m_array;}
-	T m_array[S];
-#else
-	T* GetAlignedArray() {return (CRYPTOPP_BOOL_ALIGN16 && T_Align16) ? (T*)(void *)(((byte *)m_array) + (0-(size_t)m_array)%16) : m_array;}
-	CRYPTOPP_ALIGN_DATA(8) T m_array[(CRYPTOPP_BOOL_ALIGN16 && T_Align16) ? S+8/sizeof(T) : S];
-#endif
-
-	A m_fallbackAllocator;
-	bool m_allocated;
-};
-
-//! \class SecBlock
-//! \brief Secure memory block with allocator and cleanup
-//! \tparam T a class or type
-//! \tparam A AllocatorWithCleanup derived class for allocation and cleanup
-template <class T, class A = AllocatorWithCleanup<T> >
-class SecBlock
-{
-public:
-	typedef typename A::value_type value_type;
-	typedef typename A::pointer iterator;
-	typedef typename A::const_pointer const_iterator;
-	typedef typename A::size_type size_type;
-
-<<<<<<< HEAD
-	//! \brief Returns the maximum number of elements the allocator can provide
-=======
-	//! \brief Returns the maximum number of elements the block can hold
->>>>>>> 659b4710
-	//! \details <tt>ELEMS_MAX</tt> is the maximum number of elements the
-	//!   <tt>SecBlock</tt> can hold.
-	//! \note In C++03 and below <tt>ELEMS_MAX</tt> is a static data member of type
-	//!   <tt>size_type</tt>. In C++11 and above <tt>ELEMS_MAX</tt> is an <tt>enum</tt>
-	//!   inheriting from <tt>size_type</tt>. In both cases <tt>ELEMS_MAX</tt> can be
-	//!   used before objects are fully constructed, and it does not suffer the
-	//!   limitations of class methods like <tt>max_size</tt>.
-	//! \sa <A HREF="http://github.com/weidai11/cryptopp/issues/346">Issue 346/CVE-2016-9939</A>
-	//! \since Crypto++ 6.0
-#if defined(CRYPTOPP_CXX11) && !defined(CRYPTOPP_DOXYGEN_PROCESSING)
-	enum : size_type { ELEMS_MAX = A::ELEMS_MAX };
-#else
-	static const size_type ELEMS_MAX = A::ELEMS_MAX;
-#endif
-
-	//! \brief Construct a SecBlock with space for size elements.
-	//! \param size the size of the allocation, in elements
-	//! \throws std::bad_alloc
-	//! \details The elements are not initialized.
-	//! \note size is the count of elements, and not the number of bytes
-	explicit SecBlock(size_type size=0)
-		: m_mark(ELEMS_MAX), m_size(size), m_ptr(m_alloc.allocate(size, NULLPTR)) { }
-
-	//! \brief Copy construct a SecBlock from another SecBlock
-	//! \param t the other SecBlock
-	//! \throws std::bad_alloc
-	SecBlock(const SecBlock<T, A> &t)
-		: m_mark(t.m_mark), m_size(t.m_size), m_ptr(m_alloc.allocate(t.m_size, NULLPTR)) {
-			CRYPTOPP_ASSERT((!t.m_ptr && !m_size) || (t.m_ptr && m_size));
-			if (t.m_ptr) {memcpy_s(m_ptr, m_size*sizeof(T), t.m_ptr, t.m_size*sizeof(T));}
-		}
-
-	//! \brief Construct a SecBlock from an array of elements.
-	//! \param ptr a pointer to an array of T
-	//! \param len the number of elements in the memory block
-	//! \throws std::bad_alloc
-	//! \details If <tt>ptr!=NULL</tt> and <tt>len!=0</tt>, then the block is initialized from the pointer
-	//!    <tt>ptr</tt>. If <tt>ptr==NULL</tt> and <tt>len!=0</tt>, then the block is initialized to 0.
-	//!    Otherwise, the block is empty and not initialized.
-	//! \note size is the count of elements, and not the number of bytes
-	SecBlock(const T *ptr, size_type len)
-		: m_mark(ELEMS_MAX), m_size(len), m_ptr(m_alloc.allocate(len, NULLPTR)) {
-			CRYPTOPP_ASSERT((!m_ptr && !m_size) || (m_ptr && m_size));
-			if (ptr && m_ptr)
-				memcpy_s(m_ptr, m_size*sizeof(T), ptr, len*sizeof(T));
-			else if (m_size)
-				memset(m_ptr, 0, m_size*sizeof(T));
-		}
-
-	~SecBlock()
-		{m_alloc.deallocate(m_ptr, m_size, m_mark);}
-
-#ifdef __BORLANDC__
-	operator T *() const
-		{return (T*)m_ptr;}
-#else
-	operator const void *() const
-		{return m_ptr;}
-	operator void *()
-		{return m_ptr;}
-
-	operator const T *() const
-		{return m_ptr;}
-	operator T *()
-		{return m_ptr;}
-#endif
-
-	//! \brief Provides an iterator pointing to the first element in the memory block
-	//! \returns iterator pointing to the first element in the memory block
-	iterator begin()
-		{return m_ptr;}
-	//! \brief Provides a constant iterator pointing to the first element in the memory block
-	//! \returns constant iterator pointing to the first element in the memory block
-	const_iterator begin() const
-		{return m_ptr;}
-	//! \brief Provides an iterator pointing beyond the last element in the memory block
-	//! \returns iterator pointing beyond the last element in the memory block
-	iterator end()
-		{return m_ptr+m_size;}
-	//! \brief Provides a constant iterator pointing beyond the last element in the memory block
-	//! \returns constant iterator pointing beyond the last element in the memory block
-	const_iterator end() const
-		{return m_ptr+m_size;}
-
-	//! \brief Provides a pointer to the first element in the memory block
-	//! \returns pointer to the first element in the memory block
-	typename A::pointer data() {return m_ptr;}
-	//! \brief Provides a pointer to the first element in the memory block
-	//! \returns constant pointer to the first element in the memory block
-	typename A::const_pointer data() const {return m_ptr;}
-
-	//! \brief Provides the count of elements in the SecBlock
-	//! \returns number of elements in the memory block
-	//! \note the return value is the count of elements, and not the number of bytes
-	size_type size() const {return m_size;}
-	//! \brief Determines if the SecBlock is empty
-	//! \returns true if number of elements in the memory block is 0, false otherwise
-	bool empty() const {return m_size == 0;}
-
-	//! \brief Provides a byte pointer to the first element in the memory block
-	//! \returns byte pointer to the first element in the memory block
-	byte * BytePtr() {return (byte *)m_ptr;}
-	//! \brief Return a byte pointer to the first element in the memory block
-	//! \returns constant byte pointer to the first element in the memory block
-	const byte * BytePtr() const {return (const byte *)m_ptr;}
-	//! \brief Provides the number of bytes in the SecBlock
-	//! \return the number of bytes in the memory block
-	//! \note the return value is the number of bytes, and not count of elements.
-	size_type SizeInBytes() const {return m_size*sizeof(T);}
-
-	//! \brief Sets the number of elements to zeroize
-	//! \param count the number of elements
-	//! \details SetMark is a remediation for Issue 346/CVE-2016-9939 while
-	//!    preserving the streaming interface. The <tt>count</tt> controls the number of
-	//!    elements zeroized, which can be less than <tt>size</tt> or 0.
-	//! \details An internal variable, <tt>m_mark</tt>, is initialized to the maximum number
-	//!    of elements. The maximum number of elements is <tt>ELEMS_MAX</tt>. Deallocation
-	//!    triggers a zeroization, and the number of elements zeroized is
-	//!    <tt>STDMIN(m_size, m_mark)</tt>. After zeroization, the memory is returned to the
-	//!    system.
-	//! \details The ASN.1 decoder uses SetMark() to set the element count to 0
-	//!    before throwing an exception. In this case, the attacker provides a large
-	//!    BER encoded length (say 64MB) but only a small number of content octets
-	//!    (say 16). If the allocator zeroized all 64MB, then a transient DoS could
-	//!    occur as CPU cycles are spent zeroizing unintialized memory.
-	//! \details Generally speaking, any operation which changes the size of the SecBlock
-	//!    results in the mark being reset to <tt>ELEMS_MAX</tt>. In particular, if Assign(),
-	//!    New(), Grow(), CleanNew(), CleanGrow() are called, then the count is reset to
-	//!    <tt>ELEMS_MAX</tt>. The list is not exhaustive.
-	//! \since Crypto++ 6.0
-	//! \sa <A HREF="http://github.com/weidai11/cryptopp/issues/346">Issue 346/CVE-2016-9939</A>
-	void SetMark(size_t count) {m_mark = count;}
-
-	//! \brief Set contents and size from an array
-	//! \param ptr a pointer to an array of T
-	//! \param len the number of elements in the memory block
-	//! \details If the memory block is reduced in size, then the reclaimed memory is set to 0.
-	//!   Assign() resets the element count after the previous block is zeroized.
-	void Assign(const T *ptr, size_type len)
-	{
-		New(len);
-		if (m_ptr && ptr)
-			{memcpy_s(m_ptr, m_size*sizeof(T), ptr, len*sizeof(T));}
-		m_mark = ELEMS_MAX;
-	}
-
-	//! \brief Copy contents from another SecBlock
-	//! \param t the other SecBlock
-	//! \details Assign checks for self assignment.
-	//! \details If the memory block is reduced in size, then the reclaimed memory is set to 0.
-	//!   If an assignment occurs, then Assign() resets the element count after the previous block
-	//!   is zeroized.
-	void Assign(const SecBlock<T, A> &t)
-	{
-		if (this != &t)
-		{
-			New(t.m_size);
-			if (m_ptr && t.m_ptr)
-				{memcpy_s(m_ptr, m_size*sizeof(T), t, t.m_size*sizeof(T));}
-		}
-		m_mark = ELEMS_MAX;
-	}
-
-	//! \brief Assign contents from another SecBlock
-	//! \param t the other SecBlock
-	//! \details Internally, operator=() calls Assign().
-	//! \details If the memory block is reduced in size, then the reclaimed memory is set to 0.
-	//!   If an assignment occurs, then Assign() resets the element count after the previous block
-	//!   is zeroized.
-	SecBlock<T, A>& operator=(const SecBlock<T, A> &t)
-	{
-		// Assign guards for self-assignment
-		Assign(t);
-		return *this;
-	}
-
-	//! \brief Append contents from another SecBlock
-	//! \param t the other SecBlock
-	//! \details Internally, this SecBlock calls Grow and then appends t.
-	SecBlock<T, A>& operator+=(const SecBlock<T, A> &t)
-	{
-		CRYPTOPP_ASSERT((!t.m_ptr && !t.m_size) || (t.m_ptr && t.m_size));
-		if (t.m_size)
-		{
-			const size_type oldSize = m_size;
-			if (this != &t)  // s += t
-			{
-				Grow(m_size+t.m_size);
-				memcpy_s(m_ptr+oldSize, (m_size-oldSize)*sizeof(T), t.m_ptr, t.m_size*sizeof(T));
-			}
-			else            // t += t
-			{
-				Grow(m_size*2);
-				memcpy_s(m_ptr+oldSize, (m_size-oldSize)*sizeof(T), m_ptr, oldSize*sizeof(T));
-			}
-		}
-		m_mark = ELEMS_MAX;
-		return *this;
-	}
-
-	//! \brief Construct a SecBlock from this and another SecBlock
-	//! \param t the other SecBlock
-	//! \returns a newly constructed SecBlock that is a conacentation of this and t
-	//! \details Internally, a new SecBlock is created from this and a concatenation of t.
-	SecBlock<T, A> operator+(const SecBlock<T, A> &t)
-	{
-		CRYPTOPP_ASSERT((!m_ptr && !m_size) || (m_ptr && m_size));
-		CRYPTOPP_ASSERT((!t.m_ptr && !t.m_size) || (t.m_ptr && t.m_size));
-		if(!t.m_size) return SecBlock(*this);
-
-		SecBlock<T, A> result(m_size+t.m_size);
-		if (m_size) {memcpy_s(result.m_ptr, result.m_size*sizeof(T), m_ptr, m_size*sizeof(T));}
-		memcpy_s(result.m_ptr+m_size, (result.m_size-m_size)*sizeof(T), t.m_ptr, t.m_size*sizeof(T));
-		return result;
-	}
-
-	//! \brief Bitwise compare two SecBlocks
-	//! \param t the other SecBlock
-	//! \returns true if the size and bits are equal, false otherwise
-	//! \details Uses a constant time compare if the arrays are equal size. The constant time
-	//!    compare is VerifyBufsEqual() found in misc.h.
-	//! \sa operator!=()
-	bool operator==(const SecBlock<T, A> &t) const
-	{
-		return m_size == t.m_size &&
-			VerifyBufsEqual(reinterpret_cast<const byte*>(m_ptr), reinterpret_cast<const byte*>(t.m_ptr), m_size*sizeof(T));
-	}
-
-	//! \brief Bitwise compare two SecBlocks
-	//! \param t the other SecBlock
-	//! \returns true if the size and bits are equal, false otherwise
-	//! \details Uses a constant time compare if the arrays are equal size. The constant time
-	//!    compare is VerifyBufsEqual() found in misc.h.
-	//! \details Internally, operator!=() returns the inverse of operator==().
-	//! \sa operator==()
-	bool operator!=(const SecBlock<T, A> &t) const
-	{
-		return !operator==(t);
-	}
-
-	//! \brief Change size without preserving contents
-	//! \param newSize the new size of the memory block
-	//! \details Old content is not preserved. If the memory block is reduced in size,
-	//!    then the reclaimed memory is set to 0. If the memory block grows in size, then
-	//!    the new memory is not initialized. New() resets the element count after the
-	//!    previous block is zeroized.
-	//! \details Internally, this SecBlock calls reallocate().
-	//! \sa New(), CleanNew(), Grow(), CleanGrow(), resize()
-	void New(size_type newSize)
-	{
-		m_ptr = m_alloc.reallocate(m_ptr, m_size, newSize, false);
-		m_size = newSize;
-		m_mark = ELEMS_MAX;
-	}
-
-	//! \brief Change size without preserving contents
-	//! \param newSize the new size of the memory block
-	//! \details Old content is not preserved. If the memory block is reduced in size,
-	//!    then the reclaimed content is set to 0. If the memory block grows in size, then
-	//!    the new memory is initialized to 0. CleanNew() resets the element count after the
-	//!    previous block is zeroized.
-	//! \details Internally, this SecBlock calls New().
-	//! \sa New(), CleanNew(), Grow(), CleanGrow(), resize()
-	void CleanNew(size_type newSize)
-	{
-		New(newSize);
-		if (m_ptr) {memset_z(m_ptr, 0, m_size*sizeof(T));}
-		m_mark = ELEMS_MAX;
-	}
-
-	//! \brief Change size and preserve contents
-	//! \param newSize the new size of the memory block
-	//! \details Old content is preserved. New content is not initialized.
-	//! \details Internally, this SecBlock calls reallocate() when size must increase. If the
-	//!    size does not increase, then Grow() does not take action. If the size must
-	//!    change, then use resize(). Grow() resets the element count after the
-	//!    previous block is zeroized.
-	//! \sa New(), CleanNew(), Grow(), CleanGrow(), resize()
-	void Grow(size_type newSize)
-	{
-		if (newSize > m_size)
-		{
-			m_ptr = m_alloc.reallocate(m_ptr, m_size, newSize, true);
-			m_size = newSize;
-		}
-		m_mark = ELEMS_MAX;
-	}
-
-	//! \brief Change size and preserve contents
-	//! \param newSize the new size of the memory block
-	//! \details Old content is preserved. New content is initialized to 0.
-	//! \details Internally, this SecBlock calls reallocate() when size must increase. If the
-	//!    size does not increase, then CleanGrow() does not take action. If the size must
-	//!    change, then use resize(). CleanGrow() resets the element count after the
-	//!    previous block is zeroized.
-	//! \sa New(), CleanNew(), Grow(), CleanGrow(), resize()
-	void CleanGrow(size_type newSize)
-	{
-		if (newSize > m_size)
-		{
-			m_ptr = m_alloc.reallocate(m_ptr, m_size, newSize, true);
-			memset_z(m_ptr+m_size, 0, (newSize-m_size)*sizeof(T));
-			m_size = newSize;
-		}
-		m_mark = ELEMS_MAX;
-	}
-
-	//! \brief Change size and preserve contents
-	//! \param newSize the new size of the memory block
-	//! \details Old content is preserved. If the memory block grows in size, then
-	//!    new memory is not initialized. resize() resets the element count after
-	//!    the previous block is zeroized.
-	//! \details Internally, this SecBlock calls reallocate().
-	//! \sa New(), CleanNew(), Grow(), CleanGrow(), resize()
-	void resize(size_type newSize)
-	{
-		m_ptr = m_alloc.reallocate(m_ptr, m_size, newSize, true);
-		m_size = newSize;
-		m_mark = ELEMS_MAX;
-	}
-
-	//! \brief Swap contents with another SecBlock
-	//! \param b the other SecBlock
-	//! \details Internally, std::swap() is called on m_alloc, m_size and m_ptr.
-	void swap(SecBlock<T, A> &b)
-	{
-		// Swap must occur on the allocator in case its FixedSize that spilled into the heap.
-		std::swap(m_alloc, b.m_alloc);
-		std::swap(m_mark, b.m_mark);
-		std::swap(m_size, b.m_size);
-		std::swap(m_ptr, b.m_ptr);
-	}
-
-protected:
-	A m_alloc;
-	size_type m_mark, m_size;
-	T *m_ptr;
-};
-
-#ifdef CRYPTOPP_DOXYGEN_PROCESSING
-//! \class SecByteBlock
-//! \brief \ref SecBlock "SecBlock<byte>" typedef.
-class SecByteBlock : public SecBlock<byte> {};
-//! \class SecWordBlock
-//! \brief \ref SecBlock "SecBlock<word>" typedef.
-class SecWordBlock : public SecBlock<word> {};
-//! \class AlignedSecByteBlock
-//! \brief SecBlock using \ref AllocatorWithCleanup "AllocatorWithCleanup<byte, true>" typedef
-class AlignedSecByteBlock : public SecBlock<byte, AllocatorWithCleanup<byte, true> > {};
-#else
-typedef SecBlock<byte> SecByteBlock;
-typedef SecBlock<word> SecWordBlock;
-typedef SecBlock<byte, AllocatorWithCleanup<byte, true> > AlignedSecByteBlock;
-#endif
-
-// No need for move semantics on derived class *if* the class does not add any
-//   data members; see http://stackoverflow.com/q/31755703, and Rule of {0|3|5}.
-
-//! \class FixedSizeSecBlock
-//! \brief Fixed size stack-based SecBlock
-//! \tparam T class or type
-//! \tparam S fixed-size of the stack-based memory block, in elements
-//! \tparam A AllocatorBase derived class for allocation and cleanup
-template <class T, unsigned int S, class A = FixedSizeAllocatorWithCleanup<T, S> >
-class FixedSizeSecBlock : public SecBlock<T, A>
-{
-public:
-	//! \brief Construct a FixedSizeSecBlock
-	explicit FixedSizeSecBlock() : SecBlock<T, A>(S) {}
-};
-
-//! \class FixedSizeAlignedSecBlock
-//! \brief Fixed size stack-based SecBlock with 16-byte alignment
-//! \tparam T class or type
-//! \tparam S fixed-size of the stack-based memory block, in elements
-//! \tparam T_Align16 boolean that determines whether allocations should be aligned on a 16-byte boundary
-template <class T, unsigned int S, bool T_Align16 = true>
-class FixedSizeAlignedSecBlock : public FixedSizeSecBlock<T, S, FixedSizeAllocatorWithCleanup<T, S, NullAllocator<T>, T_Align16> >
-{
-};
-
-//! \class SecBlockWithHint
-//! \brief Stack-based SecBlock that grows into the heap
-//! \tparam T class or type
-//! \tparam S fixed-size of the stack-based memory block, in elements
-//! \tparam A AllocatorBase derived class for allocation and cleanup
-template <class T, unsigned int S, class A = FixedSizeAllocatorWithCleanup<T, S, AllocatorWithCleanup<T> > >
-class SecBlockWithHint : public SecBlock<T, A>
-{
-public:
-	//! construct a SecBlockWithHint with a count of elements
-	explicit SecBlockWithHint(size_t size) : SecBlock<T, A>(size) {}
-};
-
-template<class T, bool A, class U, bool B>
-inline bool operator==(const CryptoPP::AllocatorWithCleanup<T, A>&, const CryptoPP::AllocatorWithCleanup<U, B>&) {return (true);}
-template<class T, bool A, class U, bool B>
-inline bool operator!=(const CryptoPP::AllocatorWithCleanup<T, A>&, const CryptoPP::AllocatorWithCleanup<U, B>&) {return (false);}
-
-NAMESPACE_END
-
-NAMESPACE_BEGIN(std)
-template <class T, class A>
-inline void swap(CryptoPP::SecBlock<T, A> &a, CryptoPP::SecBlock<T, A> &b)
-{
-	a.swap(b);
-}
-
-#if defined(_STLP_DONT_SUPPORT_REBIND_MEMBER_TEMPLATE) || (defined(_STLPORT_VERSION) && !defined(_STLP_MEMBER_TEMPLATE_CLASSES))
-// working for STLport 5.1.3 and MSVC 6 SP5
-template <class _Tp1, class _Tp2>
-inline CryptoPP::AllocatorWithCleanup<_Tp2>&
-__stl_alloc_rebind(CryptoPP::AllocatorWithCleanup<_Tp1>& __a, const _Tp2*)
-{
-	return (CryptoPP::AllocatorWithCleanup<_Tp2>&)(__a);
-}
-#endif
-
-NAMESPACE_END
-
-#if CRYPTOPP_MSC_VERSION
-# pragma warning(pop)
-#endif
-
-#endif
+// secblock.h - originally written and placed in the public domain by Wei Dai
+
+//! \file secblock.h
+//! \brief Classes and functions for secure memory allocations.
+
+#ifndef CRYPTOPP_SECBLOCK_H
+#define CRYPTOPP_SECBLOCK_H
+
+#include "config.h"
+#include "stdcpp.h"
+#include "misc.h"
+
+#if CRYPTOPP_MSC_VERSION
+# pragma warning(push)
+# pragma warning(disable: 4231 4275 4700)
+# if (CRYPTOPP_MSC_VERSION >= 1400)
+#  pragma warning(disable: 6011 6386 28193)
+# endif
+#endif
+
+NAMESPACE_BEGIN(CryptoPP)
+
+// ************** secure memory allocation ***************
+
+//! \class AllocatorBase
+//! \brief Base class for all allocators used by SecBlock
+//! \tparam T the class or type
+template<class T>
+class AllocatorBase
+{
+public:
+	typedef T value_type;
+	typedef size_t size_type;
+	typedef std::ptrdiff_t difference_type;
+	typedef T * pointer;
+	typedef const T * const_pointer;
+	typedef T & reference;
+	typedef const T & const_reference;
+
+	pointer address(reference r) const {return (&r);}
+	const_pointer address(const_reference r) const {return (&r); }
+	void construct(pointer p, const T& val) {new (p) T(val);}
+	void destroy(pointer p) {CRYPTOPP_UNUSED(p); p->~T();}
+
+	//! \brief Returns the maximum number of elements the allocator can provide
+	//! \details <tt>ELEMS_MAX</tt> is the maximum number of elements the
+	//!   <tt>Allocator</tt> can provide.
+	//! \note In C++03 and below <tt>ELEMS_MAX</tt> is a static data member of type
+	//!   <tt>size_type</tt>. In C++11 and above <tt>ELEMS_MAX</tt> is an <tt>enum</tt>
+	//!   inheriting from <tt>size_type</tt>. In both cases <tt>ELEMS_MAX</tt> can be
+	//!   used before objects are fully constructed, and it does not suffer the
+	//!   limitations of class methods like <tt>max_size</tt>.
+	//! \sa <A HREF="http://github.com/weidai11/cryptopp/issues/346">Issue 346/CVE-2016-9939</A>
+	//! \since Crypto++ 6.0
+#if defined(CRYPTOPP_CXX11) && !defined(CRYPTOPP_DOXYGEN_PROCESSING)
+	enum : size_type {ELEMS_MAX = SIZE_MAX/sizeof(T)};
+#else
+	static const size_type ELEMS_MAX = SIZE_MAX/sizeof(T);
+#endif
+
+	//! \brief Returns the maximum number of elements the allocator can provide
+	//! \returns the maximum number of elements the allocator can provide
+	//! \details Internally, preprocessor macros are used rather than std::numeric_limits
+	//!   because the latter is not a constexpr. Some compilers, like Clang, do not
+	//!   optimize it well under all circumstances. Compilers like GCC, ICC and MSVC appear
+	//!   to optimize it well in either form.
+	CRYPTOPP_CONSTEXPR size_type max_size() const {return ELEMS_MAX;}
+
+#if defined(CRYPTOPP_CXX11_VARIADIC_TEMPLATES) || defined(CRYPTOPP_DOXYGEN_PROCESSING)
+
+	//! \brief Constructs a new U using variadic arguments
+	//! \tparam U the type to be forwarded
+	//! \tparam Args the arguments to be forwarded
+	//! \param ptr pointer to type U
+	//! \param args variadic arguments
+	//! \details This is a C++11 feature. It is available when CRYPTOPP_CXX11_VARIADIC_TEMPLATES
+	//!   is defined. The define is controlled by compiler versions detected in config.h.
+    template<typename U, typename... Args>
+    void construct(U* ptr, Args&&... args) {::new ((void*)ptr) U(std::forward<Args>(args)...);}
+
+	//! \brief Destroys an U constructed with variadic arguments
+	//! \tparam U the type to be forwarded
+	//! \details This is a C++11 feature. It is available when CRYPTOPP_CXX11_VARIADIC_TEMPLATES
+	//!   is defined. The define is controlled by compiler versions detected in config.h.
+    template<typename U>
+    void destroy(U* ptr) {if (ptr) ptr->~U();}
+
+#endif
+
+protected:
+
+	//! \brief Verifies the allocator can satisfy a request based on size
+	//! \param size the size of the allocation, in elements
+	//! \throws InvalidArgument
+	//! \details CheckSize verifies the number of elements requested is valid.
+	//! \details If size is greater than max_size(), then InvalidArgument is thrown.
+	//!   The library throws InvalidArgument if the size is too large to satisfy.
+	//! \details Internally, preprocessor macros are used rather than std::numeric_limits
+	//!   because the latter is not a constexpr. Some compilers, like Clang, do not
+	//!   optimize it well under all circumstances. Compilers like GCC, ICC and MSVC appear
+	//!   to optimize it well in either form.
+	//! \note size is the count of elements, and not the number of bytes
+	static void CheckSize(size_t size)
+	{
+		// C++ throws std::bad_alloc (C++03) or std::bad_array_new_length (C++11) here.
+		if (size > ELEMS_MAX)
+			throw InvalidArgument("AllocatorBase: requested size would cause integer overflow");
+	}
+};
+
+#define CRYPTOPP_INHERIT_ALLOCATOR_TYPES	\
+typedef typename AllocatorBase<T>::value_type value_type;\
+typedef typename AllocatorBase<T>::size_type size_type;\
+typedef typename AllocatorBase<T>::difference_type difference_type;\
+typedef typename AllocatorBase<T>::pointer pointer;\
+typedef typename AllocatorBase<T>::const_pointer const_pointer;\
+typedef typename AllocatorBase<T>::reference reference;\
+typedef typename AllocatorBase<T>::const_reference const_reference;
+
+//! \brief Reallocation function
+//! \tparam T the class or type
+//! \tparam A the class or type's allocator
+//! \param alloc the allocator
+//! \param oldPtr the previous allocation
+//! \param oldSize the size of the previous allocation
+//! \param newSize the new, requested size
+//! \param preserve flag that indicates if the old allocation should be preserved
+//! \note oldSize and newSize are the count of elements, and not the
+//!   number of bytes.
+template <class T, class A>
+typename A::pointer StandardReallocate(A& alloc, T *oldPtr, typename A::size_type oldSize, typename A::size_type newSize, bool preserve)
+{
+	CRYPTOPP_ASSERT((oldPtr && oldSize) || !(oldPtr || oldSize));
+	if (oldSize == newSize)
+		return oldPtr;
+
+	if (preserve)
+	{
+		typename A::pointer newPointer = alloc.allocate(newSize, NULLPTR);
+		const size_t copySize = STDMIN(oldSize, newSize) * sizeof(T);
+
+		if (oldPtr && newPointer) {memcpy_s(newPointer, copySize, oldPtr, copySize);}
+		alloc.deallocate(oldPtr, oldSize);
+		return newPointer;
+	}
+	else
+	{
+		alloc.deallocate(oldPtr, oldSize);
+		return alloc.allocate(newSize, NULLPTR);
+	}
+}
+
+//! \class AllocatorWithCleanup
+//! \brief Allocates a block of memory with cleanup
+//! \tparam T class or type
+//! \tparam T_Align16 boolean that determines whether allocations should be aligned on a 16-byte boundary
+//! \details If T_Align16 is true, then AllocatorWithCleanup calls AlignedAllocate()
+//!    for memory allocations. If T_Align16 is false, then AllocatorWithCleanup() calls
+//!    UnalignedAllocate() for memory allocations.
+//! \details Template parameter T_Align16 is effectively controlled by cryptlib.h and mirrors
+//!    CRYPTOPP_BOOL_ALIGN16. CRYPTOPP_BOOL_ALIGN16 is often used as the template parameter.
+template <class T, bool T_Align16 = false>
+class AllocatorWithCleanup : public AllocatorBase<T>
+{
+public:
+	CRYPTOPP_INHERIT_ALLOCATOR_TYPES
+
+	//! \brief Allocates a block of memory
+	//! \param ptr the size of the allocation
+	//! \param size the size of the allocation, in elements
+	//! \returns a memory block
+	//! \throws InvalidArgument
+	//! \details allocate() first checks the size of the request. If it is non-0
+	//!   and less than max_size(), then an attempt is made to fulfill the request using either
+	//!   AlignedAllocate() or UnalignedAllocate().
+	//! \details AlignedAllocate() is used if T_Align16 is true.
+	//!   UnalignedAllocate() used if T_Align16 is false.
+	//! \details This is the C++ *Placement New* operator. ptr is not used, and the function
+	//!   CRYPTOPP_ASSERTs in Debug builds if ptr is non-NULL.
+	//! \sa CallNewHandler() for the methods used to recover from a failed
+	//!   allocation attempt.
+	//! \note size is the count of elements, and not the number of bytes
+	pointer allocate(size_type size, const void *ptr = NULLPTR)
+	{
+		CRYPTOPP_UNUSED(ptr); CRYPTOPP_ASSERT(ptr == NULLPTR);
+		this->CheckSize(size);
+		if (size == 0)
+			return NULLPTR;
+
+#if CRYPTOPP_BOOL_ALIGN16
+		// TODO: should this need the test 'size*sizeof(T) >= 16'?
+		if (T_Align16 && size*sizeof(T) >= 16)
+			return (pointer)AlignedAllocate(size*sizeof(T));
+#endif
+
+		return (pointer)UnalignedAllocate(size*sizeof(T));
+	}
+
+	//! \brief Deallocates a block of memory
+	//! \param ptr the pointer for the allocation
+	//! \param size the size of the allocation, in elements
+	//! \details Internally, SecureWipeArray() is called before deallocating the memory.
+	//!   Once the memory block is wiped or zeroized, AlignedDeallocate() or
+	//!   UnalignedDeallocate() is called.
+	//! \details AlignedDeallocate() is used if T_Align16 is true.
+	//!   UnalignedDeallocate() used if T_Align16 is false.
+	void deallocate(void *ptr, size_type size)
+	{
+		CRYPTOPP_ASSERT((ptr && size) || !(ptr || size));
+		SecureWipeArray((pointer)ptr, size);
+
+#if CRYPTOPP_BOOL_ALIGN16
+		if (T_Align16 && size*sizeof(T) >= 16)
+			return AlignedDeallocate(ptr);
+#endif
+
+		UnalignedDeallocate(ptr);
+	}
+
+	//! \brief Deallocates a block of memory
+	//! \param ptr the pointer for the allocation
+	//! \param size the size of the allocation, in elements
+	//! \param mark the count elements to zeroize
+	//! \details Internally, SecureWipeArray() is called before deallocating the memory.
+	//!   Once the memory block is wiped or zeroized, AlignedDeallocate() or
+	//!   UnalignedDeallocate() is called.
+	//! \details AlignedDeallocate() is used if T_Align16 is true.
+	//!   UnalignedDeallocate() used if T_Align16 is false.
+	void deallocate(void *ptr, size_type size, size_type mark)
+	{
+		CRYPTOPP_ASSERT((ptr && size) || !(ptr || size));
+		SecureWipeArray((pointer)ptr, STDMIN(size, mark));
+
+#if CRYPTOPP_BOOL_ALIGN16
+		if (T_Align16 && size*sizeof(T) >= 16)
+			return AlignedDeallocate(ptr);
+#endif
+
+		UnalignedDeallocate(ptr);
+	}
+
+	//! \brief Reallocates a block of memory
+	//! \param oldPtr the previous allocation
+	//! \param oldSize the size of the previous allocation
+	//! \param newSize the new, requested size
+	//! \param preserve flag that indicates if the old allocation should be preserved
+	//! \returns pointer to the new memory block
+	//! \details Internally, reallocate() calls StandardReallocate().
+	//! \details If preserve is true, then index 0 is used to begin copying the
+	//!   old memory block to the new one. If the block grows, then the old array
+	//!   is copied in its entirety. If the block shrinks, then only newSize
+	//!   elements are copied from the old block to the new one.
+	//! \note oldSize and newSize are the count of elements, and not the
+	//!   number of bytes.
+	pointer reallocate(T *oldPtr, size_type oldSize, size_type newSize, bool preserve)
+	{
+		CRYPTOPP_ASSERT((oldPtr && oldSize) || !(oldPtr || oldSize));
+		return StandardReallocate(*this, oldPtr, oldSize, newSize, preserve);
+	}
+
+	//! \brief Template class memeber Rebind
+	//! \tparam U bound class or type
+	//! \details Rebind allows a container class to allocate a different type of object
+	//!   to store elements. For example, a std::list will allocate std::list_node to
+	//!   store elements in the list.
+	//! \details VS.NET STL enforces the policy of "All STL-compliant allocators
+	//!   have to provide a template class member called rebind".
+    template <class U> struct rebind { typedef AllocatorWithCleanup<U, T_Align16> other; };
+#if _MSC_VER >= 1500
+	AllocatorWithCleanup() {}
+	template <class U, bool A> AllocatorWithCleanup(const AllocatorWithCleanup<U, A> &) {}
+#endif
+};
+
+CRYPTOPP_DLL_TEMPLATE_CLASS AllocatorWithCleanup<byte>;
+CRYPTOPP_DLL_TEMPLATE_CLASS AllocatorWithCleanup<word16>;
+CRYPTOPP_DLL_TEMPLATE_CLASS AllocatorWithCleanup<word32>;
+CRYPTOPP_DLL_TEMPLATE_CLASS AllocatorWithCleanup<word64>;
+#if defined(CRYPTOPP_WORD128_AVAILABLE)
+CRYPTOPP_DLL_TEMPLATE_CLASS AllocatorWithCleanup<word128, true>; // for Integer
+#endif
+#if CRYPTOPP_BOOL_X86
+CRYPTOPP_DLL_TEMPLATE_CLASS AllocatorWithCleanup<word, true>;	 // for Integer
+#endif
+
+//! \class NullAllocator
+//! \brief NULL allocator
+//! \tparam T class or type
+//! \details A NullAllocator is useful for fixed-size, stack based allocations
+//!   (i.e., static arrays used by FixedSizeAllocatorWithCleanup).
+//! \details A NullAllocator always returns 0 for max_size(), and always returns
+//!   NULL for allocation requests. Though the allocator does not allocate at
+//!   runtime, it does perform a secure wipe or zeroization during cleanup.
+template <class T>
+class NullAllocator : public AllocatorBase<T>
+{
+public:
+	//LCOV_EXCL_START
+	CRYPTOPP_INHERIT_ALLOCATOR_TYPES
+
+	// TODO: should this return NULL or throw bad_alloc? Non-Windows C++ standard
+	// libraries always throw. And late mode Windows throws. Early model Windows
+	// (circa VC++ 6.0) returned NULL.
+	pointer allocate(size_type n, const void* unused = NULLPTR)
+	{
+		CRYPTOPP_UNUSED(n); CRYPTOPP_UNUSED(unused);
+		CRYPTOPP_ASSERT(false); return NULLPTR;
+	}
+
+	void deallocate(void *p, size_type n)
+	{
+		CRYPTOPP_UNUSED(p); CRYPTOPP_UNUSED(n);
+		CRYPTOPP_ASSERT(false);
+	}
+
+	void deallocate(void *p, size_type n, size_type m)
+	{
+		CRYPTOPP_UNUSED(p); CRYPTOPP_UNUSED(n), CRYPTOPP_UNUSED(m);
+		CRYPTOPP_ASSERT(false);
+	}
+
+	CRYPTOPP_CONSTEXPR size_type max_size() const {return 0;}
+	//LCOV_EXCL_STOP
+};
+
+//! \class FixedSizeAllocatorWithCleanup
+//! \brief Static secure memory block with cleanup
+//! \tparam T class or type
+//! \tparam S fixed-size of the stack-based memory block, in elements
+//! \tparam T_Align16 boolean that determines whether allocations should be aligned on a 16-byte boundary
+//! \details FixedSizeAllocatorWithCleanup provides a fixed-size, stack-
+//!    based allocation at compile time. The class can grow its memory
+//!    block at runtime if a suitable allocator is available. If size
+//!    grows beyond S and a suitable allocator is available, then the
+//!    statically allocated array is obsoleted.
+//! \note This allocator can't be used with standard collections because
+//!   they require that all objects of the same allocator type are equivalent.
+template <class T, size_t S, class A = NullAllocator<T>, bool T_Align16 = false>
+class FixedSizeAllocatorWithCleanup : public AllocatorBase<T>
+{
+public:
+	CRYPTOPP_INHERIT_ALLOCATOR_TYPES
+
+	//! \brief Constructs a FixedSizeAllocatorWithCleanup
+	FixedSizeAllocatorWithCleanup() : m_allocated(false) {}
+
+	//! \brief Allocates a block of memory
+	//! \param size the count elements in the memory block
+	//! \details FixedSizeAllocatorWithCleanup provides a fixed-size, stack-based
+	//!   allocation at compile time. If size is less than or equal to
+	//!   <tt>S</tt>, then a pointer to the static array is returned.
+	//! \details The class can grow its memory block at runtime if a suitable
+	//!   allocator is available. If size grows beyond S and a suitable
+	//!   allocator is available, then the statically allocated array is
+	//!   obsoleted. If a suitable allocator is not available, as with a
+	//!   NullAllocator, then the function returns NULL and a runtime error
+	//!   eventually occurs.
+	//! \sa reallocate(), SecBlockWithHint
+	pointer allocate(size_type size)
+	{
+		CRYPTOPP_ASSERT(IsAlignedOn(m_array, 8));
+
+		if (size <= S && !m_allocated)
+		{
+			m_allocated = true;
+			return GetAlignedArray();
+		}
+		else
+			return m_fallbackAllocator.allocate(size);
+	}
+
+	//! \brief Allocates a block of memory
+	//! \param size the count elements in the memory block
+	//! \param hint an unused hint
+	//! \details FixedSizeAllocatorWithCleanup provides a fixed-size, stack-
+	//!   based allocation at compile time. If size is less than or equal to
+	//!   S, then a pointer to the static array is returned.
+	//! \details The class can grow its memory block at runtime if a suitable
+	//!   allocator is available. If size grows beyond S and a suitable
+	//!   allocator is available, then the statically allocated array is
+	//!   obsoleted. If a suitable allocator is not available, as with a
+	//!   NullAllocator, then the function returns NULL and a runtime error
+	//!   eventually occurs.
+	//! \sa reallocate(), SecBlockWithHint
+	pointer allocate(size_type size, const void *hint)
+	{
+		if (size <= S && !m_allocated)
+		{
+			m_allocated = true;
+			return GetAlignedArray();
+		}
+		else
+			return m_fallbackAllocator.allocate(size, hint);
+	}
+
+	//! \brief Deallocates a block of memory
+	//! \param ptr a pointer to the memory block to deallocate
+	//! \param size the count elements in the memory block
+	//! \details The memory block is wiped or zeroized before deallocation.
+	//!   If the statically allocated memory block is active, then no
+	//!   additional actions are taken after the wipe.
+	//! \details If a dynamic memory block is active, then the pointer and
+	//!   size are passed to the allocator for deallocation.
+	void deallocate(void *ptr, size_type size)
+	{
+		if (ptr == GetAlignedArray())
+		{
+			CRYPTOPP_ASSERT(size <= S);
+			CRYPTOPP_ASSERT(m_allocated);
+			m_allocated = false;
+			SecureWipeArray((pointer)ptr, size);
+		}
+		else
+			m_fallbackAllocator.deallocate(ptr, size);
+	}
+
+	//! \brief Deallocates a block of memory
+	//! \param ptr a pointer to the memory block to deallocate
+	//! \param size the count elements in the memory block
+	//! \param mark the count elements to zeroize
+	//! \details The memory block is wiped or zeroized before deallocation.
+	//!   If the statically allocated memory block is active, then no
+	//!   additional actions are taken after the wipe.
+	//! \details If a dynamic memory block is active, then the pointer and
+	//!   size are passed to the allocator for deallocation.
+	void deallocate(void *ptr, size_type size, size_type mark)
+	{
+		if (ptr == GetAlignedArray())
+		{
+			CRYPTOPP_ASSERT(size <= S);
+			CRYPTOPP_ASSERT(m_allocated);
+			m_allocated = false;
+			SecureWipeArray((pointer)ptr, STDMIN(size, mark));
+		}
+		else
+			m_fallbackAllocator.deallocate(ptr, size, mark);
+	}
+
+	//! \brief Reallocates a block of memory
+	//! \param oldPtr the previous allocation
+	//! \param oldSize the size of the previous allocation
+	//! \param newSize the new, requested size
+	//! \param preserve flag that indicates if the old allocation should be preserved
+	//! \returns pointer to the new memory block
+	//! \details FixedSizeAllocatorWithCleanup provides a fixed-size, stack-
+	//!   based allocation at compile time. If size is less than or equal to
+	//!   S, then a pointer to the static array is returned.
+	//! \details The class can grow its memory block at runtime if a suitable
+	//!   allocator is available. If size grows beyond S and a suitable
+	//!   allocator is available, then the statically allocated array is
+	//!   obsoleted. If a suitable allocator is not available, as with a
+	//!   NullAllocator, then the function returns NULL and a runtime error
+	//!   eventually occurs.
+	//! \note size is the count of elements, and not the number of bytes.
+	//! \sa reallocate(), SecBlockWithHint
+	pointer reallocate(pointer oldPtr, size_type oldSize, size_type newSize, bool preserve)
+	{
+		if (oldPtr == GetAlignedArray() && newSize <= S)
+		{
+			CRYPTOPP_ASSERT(oldSize <= S);
+			if (oldSize > newSize)
+				SecureWipeArray(oldPtr+newSize, oldSize-newSize);
+			return oldPtr;
+		}
+
+		pointer newPointer = allocate(newSize, NULLPTR);
+		if (preserve && newSize)
+		{
+			const size_t copySize = STDMIN(oldSize, newSize);
+			memcpy_s(newPointer, sizeof(T)*newSize, oldPtr, sizeof(T)*copySize);
+		}
+		deallocate(oldPtr, oldSize);
+		return newPointer;
+	}
+
+	CRYPTOPP_CONSTEXPR size_type max_size() const {return STDMAX(m_fallbackAllocator.max_size(), S);}
+
+private:
+
+#ifdef __BORLANDC__
+	T* GetAlignedArray() {return m_array;}
+	T m_array[S];
+#else
+	T* GetAlignedArray() {return (CRYPTOPP_BOOL_ALIGN16 && T_Align16) ? (T*)(void *)(((byte *)m_array) + (0-(size_t)m_array)%16) : m_array;}
+	CRYPTOPP_ALIGN_DATA(8) T m_array[(CRYPTOPP_BOOL_ALIGN16 && T_Align16) ? S+8/sizeof(T) : S];
+#endif
+
+	A m_fallbackAllocator;
+	bool m_allocated;
+};
+
+//! \class SecBlock
+//! \brief Secure memory block with allocator and cleanup
+//! \tparam T a class or type
+//! \tparam A AllocatorWithCleanup derived class for allocation and cleanup
+template <class T, class A = AllocatorWithCleanup<T> >
+class SecBlock
+{
+public:
+	typedef typename A::value_type value_type;
+	typedef typename A::pointer iterator;
+	typedef typename A::const_pointer const_iterator;
+	typedef typename A::size_type size_type;
+
+	//! \brief Returns the maximum number of elements the block can hold
+	//! \details <tt>ELEMS_MAX</tt> is the maximum number of elements the
+	//!   <tt>SecBlock</tt> can hold.
+	//! \note In C++03 and below <tt>ELEMS_MAX</tt> is a static data member of type
+	//!   <tt>size_type</tt>. In C++11 and above <tt>ELEMS_MAX</tt> is an <tt>enum</tt>
+	//!   inheriting from <tt>size_type</tt>. In both cases <tt>ELEMS_MAX</tt> can be
+	//!   used before objects are fully constructed, and it does not suffer the
+	//!   limitations of class methods like <tt>max_size</tt>.
+	//! \sa <A HREF="http://github.com/weidai11/cryptopp/issues/346">Issue 346/CVE-2016-9939</A>
+	//! \since Crypto++ 6.0
+#if defined(CRYPTOPP_CXX11) && !defined(CRYPTOPP_DOXYGEN_PROCESSING)
+	enum : size_type { ELEMS_MAX = A::ELEMS_MAX };
+#else
+	static const size_type ELEMS_MAX = A::ELEMS_MAX;
+#endif
+
+	//! \brief Construct a SecBlock with space for size elements.
+	//! \param size the size of the allocation, in elements
+	//! \throws std::bad_alloc
+	//! \details The elements are not initialized.
+	//! \note size is the count of elements, and not the number of bytes
+	explicit SecBlock(size_type size=0)
+		: m_mark(ELEMS_MAX), m_size(size), m_ptr(m_alloc.allocate(size, NULLPTR)) { }
+
+	//! \brief Copy construct a SecBlock from another SecBlock
+	//! \param t the other SecBlock
+	//! \throws std::bad_alloc
+	SecBlock(const SecBlock<T, A> &t)
+		: m_mark(t.m_mark), m_size(t.m_size), m_ptr(m_alloc.allocate(t.m_size, NULLPTR)) {
+			CRYPTOPP_ASSERT((!t.m_ptr && !m_size) || (t.m_ptr && m_size));
+			if (t.m_ptr) {memcpy_s(m_ptr, m_size*sizeof(T), t.m_ptr, t.m_size*sizeof(T));}
+		}
+
+	//! \brief Construct a SecBlock from an array of elements.
+	//! \param ptr a pointer to an array of T
+	//! \param len the number of elements in the memory block
+	//! \throws std::bad_alloc
+	//! \details If <tt>ptr!=NULL</tt> and <tt>len!=0</tt>, then the block is initialized from the pointer
+	//!    <tt>ptr</tt>. If <tt>ptr==NULL</tt> and <tt>len!=0</tt>, then the block is initialized to 0.
+	//!    Otherwise, the block is empty and not initialized.
+	//! \note size is the count of elements, and not the number of bytes
+	SecBlock(const T *ptr, size_type len)
+		: m_mark(ELEMS_MAX), m_size(len), m_ptr(m_alloc.allocate(len, NULLPTR)) {
+			CRYPTOPP_ASSERT((!m_ptr && !m_size) || (m_ptr && m_size));
+			if (ptr && m_ptr)
+				memcpy_s(m_ptr, m_size*sizeof(T), ptr, len*sizeof(T));
+			else if (m_size)
+				memset(m_ptr, 0, m_size*sizeof(T));
+		}
+
+	~SecBlock()
+		{m_alloc.deallocate(m_ptr, m_size, m_mark);}
+
+#ifdef __BORLANDC__
+	operator T *() const
+		{return (T*)m_ptr;}
+#else
+	operator const void *() const
+		{return m_ptr;}
+	operator void *()
+		{return m_ptr;}
+
+	operator const T *() const
+		{return m_ptr;}
+	operator T *()
+		{return m_ptr;}
+#endif
+
+	//! \brief Provides an iterator pointing to the first element in the memory block
+	//! \returns iterator pointing to the first element in the memory block
+	iterator begin()
+		{return m_ptr;}
+	//! \brief Provides a constant iterator pointing to the first element in the memory block
+	//! \returns constant iterator pointing to the first element in the memory block
+	const_iterator begin() const
+		{return m_ptr;}
+	//! \brief Provides an iterator pointing beyond the last element in the memory block
+	//! \returns iterator pointing beyond the last element in the memory block
+	iterator end()
+		{return m_ptr+m_size;}
+	//! \brief Provides a constant iterator pointing beyond the last element in the memory block
+	//! \returns constant iterator pointing beyond the last element in the memory block
+	const_iterator end() const
+		{return m_ptr+m_size;}
+
+	//! \brief Provides a pointer to the first element in the memory block
+	//! \returns pointer to the first element in the memory block
+	typename A::pointer data() {return m_ptr;}
+	//! \brief Provides a pointer to the first element in the memory block
+	//! \returns constant pointer to the first element in the memory block
+	typename A::const_pointer data() const {return m_ptr;}
+
+	//! \brief Provides the count of elements in the SecBlock
+	//! \returns number of elements in the memory block
+	//! \note the return value is the count of elements, and not the number of bytes
+	size_type size() const {return m_size;}
+	//! \brief Determines if the SecBlock is empty
+	//! \returns true if number of elements in the memory block is 0, false otherwise
+	bool empty() const {return m_size == 0;}
+
+	//! \brief Provides a byte pointer to the first element in the memory block
+	//! \returns byte pointer to the first element in the memory block
+	byte * BytePtr() {return (byte *)m_ptr;}
+	//! \brief Return a byte pointer to the first element in the memory block
+	//! \returns constant byte pointer to the first element in the memory block
+	const byte * BytePtr() const {return (const byte *)m_ptr;}
+	//! \brief Provides the number of bytes in the SecBlock
+	//! \return the number of bytes in the memory block
+	//! \note the return value is the number of bytes, and not count of elements.
+	size_type SizeInBytes() const {return m_size*sizeof(T);}
+
+	//! \brief Sets the number of elements to zeroize
+	//! \param count the number of elements
+	//! \details SetMark is a remediation for Issue 346/CVE-2016-9939 while
+	//!    preserving the streaming interface. The <tt>count</tt> controls the number of
+	//!    elements zeroized, which can be less than <tt>size</tt> or 0.
+	//! \details An internal variable, <tt>m_mark</tt>, is initialized to the maximum number
+	//!    of elements. The maximum number of elements is <tt>ELEMS_MAX</tt>. Deallocation
+	//!    triggers a zeroization, and the number of elements zeroized is
+	//!    <tt>STDMIN(m_size, m_mark)</tt>. After zeroization, the memory is returned to the
+	//!    system.
+	//! \details The ASN.1 decoder uses SetMark() to set the element count to 0
+	//!    before throwing an exception. In this case, the attacker provides a large
+	//!    BER encoded length (say 64MB) but only a small number of content octets
+	//!    (say 16). If the allocator zeroized all 64MB, then a transient DoS could
+	//!    occur as CPU cycles are spent zeroizing unintialized memory.
+	//! \details Generally speaking, any operation which changes the size of the SecBlock
+	//!    results in the mark being reset to <tt>ELEMS_MAX</tt>. In particular, if Assign(),
+	//!    New(), Grow(), CleanNew(), CleanGrow() are called, then the count is reset to
+	//!    <tt>ELEMS_MAX</tt>. The list is not exhaustive.
+	//! \since Crypto++ 6.0
+	//! \sa <A HREF="http://github.com/weidai11/cryptopp/issues/346">Issue 346/CVE-2016-9939</A>
+	void SetMark(size_t count) {m_mark = count;}
+
+	//! \brief Set contents and size from an array
+	//! \param ptr a pointer to an array of T
+	//! \param len the number of elements in the memory block
+	//! \details If the memory block is reduced in size, then the reclaimed memory is set to 0.
+	//!   Assign() resets the element count after the previous block is zeroized.
+	void Assign(const T *ptr, size_type len)
+	{
+		New(len);
+		if (m_ptr && ptr)
+			{memcpy_s(m_ptr, m_size*sizeof(T), ptr, len*sizeof(T));}
+		m_mark = ELEMS_MAX;
+	}
+
+	//! \brief Copy contents from another SecBlock
+	//! \param t the other SecBlock
+	//! \details Assign checks for self assignment.
+	//! \details If the memory block is reduced in size, then the reclaimed memory is set to 0.
+	//!   If an assignment occurs, then Assign() resets the element count after the previous block
+	//!   is zeroized.
+	void Assign(const SecBlock<T, A> &t)
+	{
+		if (this != &t)
+		{
+			New(t.m_size);
+			if (m_ptr && t.m_ptr)
+				{memcpy_s(m_ptr, m_size*sizeof(T), t, t.m_size*sizeof(T));}
+		}
+		m_mark = ELEMS_MAX;
+	}
+
+	//! \brief Assign contents from another SecBlock
+	//! \param t the other SecBlock
+	//! \details Internally, operator=() calls Assign().
+	//! \details If the memory block is reduced in size, then the reclaimed memory is set to 0.
+	//!   If an assignment occurs, then Assign() resets the element count after the previous block
+	//!   is zeroized.
+	SecBlock<T, A>& operator=(const SecBlock<T, A> &t)
+	{
+		// Assign guards for self-assignment
+		Assign(t);
+		return *this;
+	}
+
+	//! \brief Append contents from another SecBlock
+	//! \param t the other SecBlock
+	//! \details Internally, this SecBlock calls Grow and then appends t.
+	SecBlock<T, A>& operator+=(const SecBlock<T, A> &t)
+	{
+		CRYPTOPP_ASSERT((!t.m_ptr && !t.m_size) || (t.m_ptr && t.m_size));
+		if (t.m_size)
+		{
+			const size_type oldSize = m_size;
+			if (this != &t)  // s += t
+			{
+				Grow(m_size+t.m_size);
+				memcpy_s(m_ptr+oldSize, (m_size-oldSize)*sizeof(T), t.m_ptr, t.m_size*sizeof(T));
+			}
+			else            // t += t
+			{
+				Grow(m_size*2);
+				memcpy_s(m_ptr+oldSize, (m_size-oldSize)*sizeof(T), m_ptr, oldSize*sizeof(T));
+			}
+		}
+		m_mark = ELEMS_MAX;
+		return *this;
+	}
+
+	//! \brief Construct a SecBlock from this and another SecBlock
+	//! \param t the other SecBlock
+	//! \returns a newly constructed SecBlock that is a conacentation of this and t
+	//! \details Internally, a new SecBlock is created from this and a concatenation of t.
+	SecBlock<T, A> operator+(const SecBlock<T, A> &t)
+	{
+		CRYPTOPP_ASSERT((!m_ptr && !m_size) || (m_ptr && m_size));
+		CRYPTOPP_ASSERT((!t.m_ptr && !t.m_size) || (t.m_ptr && t.m_size));
+		if(!t.m_size) return SecBlock(*this);
+
+		SecBlock<T, A> result(m_size+t.m_size);
+		if (m_size) {memcpy_s(result.m_ptr, result.m_size*sizeof(T), m_ptr, m_size*sizeof(T));}
+		memcpy_s(result.m_ptr+m_size, (result.m_size-m_size)*sizeof(T), t.m_ptr, t.m_size*sizeof(T));
+		return result;
+	}
+
+	//! \brief Bitwise compare two SecBlocks
+	//! \param t the other SecBlock
+	//! \returns true if the size and bits are equal, false otherwise
+	//! \details Uses a constant time compare if the arrays are equal size. The constant time
+	//!    compare is VerifyBufsEqual() found in misc.h.
+	//! \sa operator!=()
+	bool operator==(const SecBlock<T, A> &t) const
+	{
+		return m_size == t.m_size &&
+			VerifyBufsEqual(reinterpret_cast<const byte*>(m_ptr), reinterpret_cast<const byte*>(t.m_ptr), m_size*sizeof(T));
+	}
+
+	//! \brief Bitwise compare two SecBlocks
+	//! \param t the other SecBlock
+	//! \returns true if the size and bits are equal, false otherwise
+	//! \details Uses a constant time compare if the arrays are equal size. The constant time
+	//!    compare is VerifyBufsEqual() found in misc.h.
+	//! \details Internally, operator!=() returns the inverse of operator==().
+	//! \sa operator==()
+	bool operator!=(const SecBlock<T, A> &t) const
+	{
+		return !operator==(t);
+	}
+
+	//! \brief Change size without preserving contents
+	//! \param newSize the new size of the memory block
+	//! \details Old content is not preserved. If the memory block is reduced in size,
+	//!    then the reclaimed memory is set to 0. If the memory block grows in size, then
+	//!    the new memory is not initialized. New() resets the element count after the
+	//!    previous block is zeroized.
+	//! \details Internally, this SecBlock calls reallocate().
+	//! \sa New(), CleanNew(), Grow(), CleanGrow(), resize()
+	void New(size_type newSize)
+	{
+		m_ptr = m_alloc.reallocate(m_ptr, m_size, newSize, false);
+		m_size = newSize;
+		m_mark = ELEMS_MAX;
+	}
+
+	//! \brief Change size without preserving contents
+	//! \param newSize the new size of the memory block
+	//! \details Old content is not preserved. If the memory block is reduced in size,
+	//!    then the reclaimed content is set to 0. If the memory block grows in size, then
+	//!    the new memory is initialized to 0. CleanNew() resets the element count after the
+	//!    previous block is zeroized.
+	//! \details Internally, this SecBlock calls New().
+	//! \sa New(), CleanNew(), Grow(), CleanGrow(), resize()
+	void CleanNew(size_type newSize)
+	{
+		New(newSize);
+		if (m_ptr) {memset_z(m_ptr, 0, m_size*sizeof(T));}
+		m_mark = ELEMS_MAX;
+	}
+
+	//! \brief Change size and preserve contents
+	//! \param newSize the new size of the memory block
+	//! \details Old content is preserved. New content is not initialized.
+	//! \details Internally, this SecBlock calls reallocate() when size must increase. If the
+	//!    size does not increase, then Grow() does not take action. If the size must
+	//!    change, then use resize(). Grow() resets the element count after the
+	//!    previous block is zeroized.
+	//! \sa New(), CleanNew(), Grow(), CleanGrow(), resize()
+	void Grow(size_type newSize)
+	{
+		if (newSize > m_size)
+		{
+			m_ptr = m_alloc.reallocate(m_ptr, m_size, newSize, true);
+			m_size = newSize;
+		}
+		m_mark = ELEMS_MAX;
+	}
+
+	//! \brief Change size and preserve contents
+	//! \param newSize the new size of the memory block
+	//! \details Old content is preserved. New content is initialized to 0.
+	//! \details Internally, this SecBlock calls reallocate() when size must increase. If the
+	//!    size does not increase, then CleanGrow() does not take action. If the size must
+	//!    change, then use resize(). CleanGrow() resets the element count after the
+	//!    previous block is zeroized.
+	//! \sa New(), CleanNew(), Grow(), CleanGrow(), resize()
+	void CleanGrow(size_type newSize)
+	{
+		if (newSize > m_size)
+		{
+			m_ptr = m_alloc.reallocate(m_ptr, m_size, newSize, true);
+			memset_z(m_ptr+m_size, 0, (newSize-m_size)*sizeof(T));
+			m_size = newSize;
+		}
+		m_mark = ELEMS_MAX;
+	}
+
+	//! \brief Change size and preserve contents
+	//! \param newSize the new size of the memory block
+	//! \details Old content is preserved. If the memory block grows in size, then
+	//!    new memory is not initialized. resize() resets the element count after
+	//!    the previous block is zeroized.
+	//! \details Internally, this SecBlock calls reallocate().
+	//! \sa New(), CleanNew(), Grow(), CleanGrow(), resize()
+	void resize(size_type newSize)
+	{
+		m_ptr = m_alloc.reallocate(m_ptr, m_size, newSize, true);
+		m_size = newSize;
+		m_mark = ELEMS_MAX;
+	}
+
+	//! \brief Swap contents with another SecBlock
+	//! \param b the other SecBlock
+	//! \details Internally, std::swap() is called on m_alloc, m_size and m_ptr.
+	void swap(SecBlock<T, A> &b)
+	{
+		// Swap must occur on the allocator in case its FixedSize that spilled into the heap.
+		std::swap(m_alloc, b.m_alloc);
+		std::swap(m_mark, b.m_mark);
+		std::swap(m_size, b.m_size);
+		std::swap(m_ptr, b.m_ptr);
+	}
+
+protected:
+	A m_alloc;
+	size_type m_mark, m_size;
+	T *m_ptr;
+};
+
+#ifdef CRYPTOPP_DOXYGEN_PROCESSING
+//! \class SecByteBlock
+//! \brief \ref SecBlock "SecBlock<byte>" typedef.
+class SecByteBlock : public SecBlock<byte> {};
+//! \class SecWordBlock
+//! \brief \ref SecBlock "SecBlock<word>" typedef.
+class SecWordBlock : public SecBlock<word> {};
+//! \class AlignedSecByteBlock
+//! \brief SecBlock using \ref AllocatorWithCleanup "AllocatorWithCleanup<byte, true>" typedef
+class AlignedSecByteBlock : public SecBlock<byte, AllocatorWithCleanup<byte, true> > {};
+#else
+typedef SecBlock<byte> SecByteBlock;
+typedef SecBlock<word> SecWordBlock;
+typedef SecBlock<byte, AllocatorWithCleanup<byte, true> > AlignedSecByteBlock;
+#endif
+
+// No need for move semantics on derived class *if* the class does not add any
+//   data members; see http://stackoverflow.com/q/31755703, and Rule of {0|3|5}.
+
+//! \class FixedSizeSecBlock
+//! \brief Fixed size stack-based SecBlock
+//! \tparam T class or type
+//! \tparam S fixed-size of the stack-based memory block, in elements
+//! \tparam A AllocatorBase derived class for allocation and cleanup
+template <class T, unsigned int S, class A = FixedSizeAllocatorWithCleanup<T, S> >
+class FixedSizeSecBlock : public SecBlock<T, A>
+{
+public:
+	//! \brief Construct a FixedSizeSecBlock
+	explicit FixedSizeSecBlock() : SecBlock<T, A>(S) {}
+};
+
+//! \class FixedSizeAlignedSecBlock
+//! \brief Fixed size stack-based SecBlock with 16-byte alignment
+//! \tparam T class or type
+//! \tparam S fixed-size of the stack-based memory block, in elements
+//! \tparam T_Align16 boolean that determines whether allocations should be aligned on a 16-byte boundary
+template <class T, unsigned int S, bool T_Align16 = true>
+class FixedSizeAlignedSecBlock : public FixedSizeSecBlock<T, S, FixedSizeAllocatorWithCleanup<T, S, NullAllocator<T>, T_Align16> >
+{
+};
+
+//! \class SecBlockWithHint
+//! \brief Stack-based SecBlock that grows into the heap
+//! \tparam T class or type
+//! \tparam S fixed-size of the stack-based memory block, in elements
+//! \tparam A AllocatorBase derived class for allocation and cleanup
+template <class T, unsigned int S, class A = FixedSizeAllocatorWithCleanup<T, S, AllocatorWithCleanup<T> > >
+class SecBlockWithHint : public SecBlock<T, A>
+{
+public:
+	//! construct a SecBlockWithHint with a count of elements
+	explicit SecBlockWithHint(size_t size) : SecBlock<T, A>(size) {}
+};
+
+template<class T, bool A, class U, bool B>
+inline bool operator==(const CryptoPP::AllocatorWithCleanup<T, A>&, const CryptoPP::AllocatorWithCleanup<U, B>&) {return (true);}
+template<class T, bool A, class U, bool B>
+inline bool operator!=(const CryptoPP::AllocatorWithCleanup<T, A>&, const CryptoPP::AllocatorWithCleanup<U, B>&) {return (false);}
+
+NAMESPACE_END
+
+NAMESPACE_BEGIN(std)
+template <class T, class A>
+inline void swap(CryptoPP::SecBlock<T, A> &a, CryptoPP::SecBlock<T, A> &b)
+{
+	a.swap(b);
+}
+
+#if defined(_STLP_DONT_SUPPORT_REBIND_MEMBER_TEMPLATE) || (defined(_STLPORT_VERSION) && !defined(_STLP_MEMBER_TEMPLATE_CLASSES))
+// working for STLport 5.1.3 and MSVC 6 SP5
+template <class _Tp1, class _Tp2>
+inline CryptoPP::AllocatorWithCleanup<_Tp2>&
+__stl_alloc_rebind(CryptoPP::AllocatorWithCleanup<_Tp1>& __a, const _Tp2*)
+{
+	return (CryptoPP::AllocatorWithCleanup<_Tp2>&)(__a);
+}
+#endif
+
+NAMESPACE_END
+
+#if CRYPTOPP_MSC_VERSION
+# pragma warning(pop)
+#endif
+
+#endif
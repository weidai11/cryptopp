<?xml version="1.0" encoding="utf-8"?>
<Project DefaultTargets="Build" ToolsVersion="4.0" xmlns="http://schemas.microsoft.com/developer/msbuild/2003">
  <!-- Microsoft documentation for VCXPROJ file format is located at -->
  <!-- the following URL. The documentation leaves a lot to be desired. -->
  <!-- https://msdn.microsoft.com/en-us/library/2208a1f2.aspx -->
  <ItemGroup Label="ProjectConfigurations">
    <ProjectConfiguration Include="Debug|Win32">
      <Configuration>Debug</Configuration>
      <Platform>Win32</Platform>
    </ProjectConfiguration>
    <ProjectConfiguration Include="Debug|x64">
      <Configuration>Debug</Configuration>
      <Platform>x64</Platform>
    </ProjectConfiguration>
    <ProjectConfiguration Include="Release|Win32">
      <Configuration>Release</Configuration>
      <Platform>Win32</Platform>
    </ProjectConfiguration>
    <ProjectConfiguration Include="Release|x64">
      <Configuration>Release</Configuration>
      <Platform>x64</Platform>
    </ProjectConfiguration>
    <ProjectConfiguration Include="DLL-Import Debug|Win32">
      <Configuration>DLL-Import Debug</Configuration>
      <Platform>Win32</Platform>
    </ProjectConfiguration>
    <ProjectConfiguration Include="DLL-Import Debug|x64">
      <Configuration>DLL-Import Debug</Configuration>
      <Platform>x64</Platform>
    </ProjectConfiguration>
    <ProjectConfiguration Include="DLL-Import Release|Win32">
      <Configuration>DLL-Import Release</Configuration>
      <Platform>Win32</Platform>
    </ProjectConfiguration>
    <ProjectConfiguration Include="DLL-Import Release|x64">
      <Configuration>DLL-Import Release</Configuration>
      <Platform>x64</Platform>
    </ProjectConfiguration>
  </ItemGroup>
  <!-- Microsoft documentation clearly shows the Global property group -->
  <!-- preceeds the import of Cpp.Default.props and Cpp.props -->
  <!-- https://msdn.microsoft.com/en-us/library/2208a1f2.aspx -->
  <PropertyGroup Label="Globals">
    <ProjectGuid>{09cdac08-e6ae-48a9-8de7-0fbc779eebde}</ProjectGuid>
    <RootNamespace>cryptest</RootNamespace>
    <ConfigurationType>Application</ConfigurationType>
  </PropertyGroup>
  <!-- Use DefaultPlatformToolset after Microsoft.Cpp.Default.props -->
  <Import Project="$(VCTargetsPath)\Microsoft.Cpp.Default.props" />
  <!-- Set DefaultPlatformToolset to v100 (VS2010) if not defined -->
  <PropertyGroup Label="EmptyDefaultPlatformToolset">
    <DefaultPlatformToolset Condition=" '$(DefaultPlatformToolset)' == '' ">v100</DefaultPlatformToolset>
  </PropertyGroup>
  <PropertyGroup Label="PlatformToolset">
    <PlatformToolset>$(DefaultPlatformToolset)</PlatformToolset>
  </PropertyGroup>
  <Import Project="$(VCTargetsPath)\Microsoft.Cpp.props" />
  <ImportGroup Label="ExtensionSettings">
    <Import Project="$(VCTargetsPath)\BuildCustomizations\masm.props" />
  </ImportGroup>
  <ImportGroup Label="PropertySheets">
    <Import Project="$(UserRootDir)\Microsoft.Cpp.$(Platform).user.props" Condition="exists('$(UserRootDir)\Microsoft.Cpp.$(Platform).user.props')" Label="LocalAppDataPlatform" />
  </ImportGroup>
  <PropertyGroup Label="UserMacros" />
  <!-- End of Visual Studio boilerplate -->
  <!-- All Configurations -->
  <PropertyGroup Label="All Configurations">
    <ConfigurationType>Application</ConfigurationType>
    <TargetName>cryptest</TargetName>
    <TargetExt>.exe</TargetExt>
    <UseOfMfc>false</UseOfMfc>
    <CharacterSet>MultiByte</CharacterSet>
    <WholeProgramOptimization>true</WholeProgramOptimization>
  </PropertyGroup>
  <!-- Intermediate and Output directories -->
  <!-- Cryptlib and Cryptest need extra care due to Non-DLL/DLL configs -->
  <PropertyGroup Condition="'$(Configuration)'=='Debug' Or '$(Configuration)'=='Release'" Label="Non-DLL Directories">
    <OutDir>$(Platform)\Output\$(Configuration)\</OutDir>
    <IntDir>$(Platform)\$(ProjectName)\$(Configuration)\</IntDir>
  </PropertyGroup>
  <PropertyGroup Condition="'$(Configuration)'=='DLL-Import Debug'" Label="DLL Directories">
    <OutDir>$(Platform)\DLL_Output\Debug\</OutDir>
    <IntDir>$(Platform)\$(ProjectName)\$(Configuration)\</IntDir>
  </PropertyGroup>
  <PropertyGroup Condition="'$(Configuration)'=='DLL-Import Release'" Label="DLL Directories">
    <OutDir>$(Platform)\DLL_Output\Release\</OutDir>
    <IntDir>$(Platform)\$(ProjectName)\$(Configuration)\</IntDir>
  </PropertyGroup>
  <!-- All Configurations -->
  <ItemDefinitionGroup Label="All Configurations">
    <ClCompile>
      <SuppressStartupBanner>true</SuppressStartupBanner>
      <ErrorReporting>None</ErrorReporting>
      <WarningLevel>Level4</WarningLevel>
      <DisableSpecificWarnings>4231; 4251; 4275; 4355; 4505</DisableSpecificWarnings>
      <PrecompiledHeader />
      <PrecompiledHeadeFile />
      <AdditionalOptions>$(AdditionalOptions)</AdditionalOptions>
    </ClCompile>
    <Link>
      <ErrorReporting>NoErrorReport</ErrorReporting>
      <AdditionalDependencies>cryptlib.lib</AdditionalDependencies>
      <AdditionalLibraryDirectories>$(Platform)\Output\$(Configuration)</AdditionalLibraryDirectories>
      <GenerateDebugInformation>true</GenerateDebugInformation>
      <ProgramDatabaseFile>$(OutDir)\cryptlib.pdb</ProgramDatabaseFile>
      <OutputFile>$(OutDir)\cryptest.exe</OutputFile>
      <SubSystem>Console</SubSystem>
    </Link>
  </ItemDefinitionGroup>
  <!-- Debug Configurations -->
  <ItemDefinitionGroup Condition="'$(Configuration)'=='Debug' Or '$(Configuration)'=='DLL-Import Debug'" Label="Debug Configuration">
    <ClCompile>
      <PreprocessorDefinitions>%(PreprocessorDefinitions)</PreprocessorDefinitions>
      <Optimization>Disabled</Optimization>
      <DebugInformationFormat>ProgramDatabase</DebugInformationFormat>
      <BasicRuntimeChecks>EnableFastChecks</BasicRuntimeChecks>
      <IntrinsicFunctions>true</IntrinsicFunctions>
      <RuntimeLibrary>MultiThreadedDebug</RuntimeLibrary>
    </ClCompile>
    <ResourceCompile>
      <PreprocessorDefinitions>%(PreprocessorDefinitions)</PreprocessorDefinitions>
      <Culture>0x0409</Culture>
    </ResourceCompile>
  </ItemDefinitionGroup>
  <!-- Release Configurations -->
  <ItemDefinitionGroup Condition="'$(Configuration)'=='Release' Or '$(Configuration)'=='DLL-Import Release'" Label="Release Configuration">
    <ClCompile>
      <PreprocessorDefinitions>NDEBUG;%(PreprocessorDefinitions)</PreprocessorDefinitions>
      <OmitFramePointers>true</OmitFramePointers>
      <Optimization>MaxSpeed</Optimization>
      <IntrinsicFunctions>true</IntrinsicFunctions>
      <InlineFunctionExpansion>AnySuitable</InlineFunctionExpansion>
      <FunctionLevelLinking>true</FunctionLevelLinking>
      <StringPooling>true</StringPooling>
      <RuntimeLibrary>MultiThreaded</RuntimeLibrary>
    </ClCompile>
    <ResourceCompile>
      <PreprocessorDefinitions>NDEBUG;%(PreprocessorDefinitions)</PreprocessorDefinitions>
      <Culture>0x0409</Culture>
    </ResourceCompile>
    <Link>
      <OptimizeReferences>true</OptimizeReferences>
      <EnableCOMDATFolding>true</EnableCOMDATFolding>
    </Link>
  </ItemDefinitionGroup>
  <!-- DLL-Import Overrides for Preprocessor and Libraries -->
  <ItemDefinitionGroup Condition="'$(Configuration)'=='DLL-Import Debug'" Label="DLL Debug Configuration">
    <ClCompile>
      <PreprocessorDefinitions>CRYPTOPP_IMPORTS;%(PreprocessorDefinitions)</PreprocessorDefinitions>
    </ClCompile>
    <Link>
<<<<<<< HEAD
      <AdditionalLibraryDirectories>..\..\$(Platform)\DLL_Output\Debug;$(Platform)\DLL_Output\Debug</AdditionalLibraryDirectories>
      <AdditionalDependencies>cryptopp.lib;cryptlib.lib;Ws2_32.lib</AdditionalDependencies>
=======
      <AdditionalLibraryDirectories>$(Platform)\DLL_Output\Debug</AdditionalLibraryDirectories>
      <AdditionalDependencies>cryptopp.lib;cryptlib.lib</AdditionalDependencies>
>>>>>>> fc87f866
    </Link>
  </ItemDefinitionGroup>
  <ItemDefinitionGroup Condition="'$(Configuration)'=='DLL-Import Release'" Label="DLL Debug Configuration">
    <ClCompile>
      <PreprocessorDefinitions>NDEBUG;CRYPTOPP_IMPORTS;%(PreprocessorDefinitions)</PreprocessorDefinitions>
    </ClCompile>
    <Link>
<<<<<<< HEAD
      <AdditionalLibraryDirectories>..\..\$(Platform)\DLL_Output\Release;$(Platform)\DLL_Output\Release</AdditionalLibraryDirectories>
      <AdditionalDependencies>cryptopp.lib;cryptlib.lib;Ws2_32.lib</AdditionalDependencies>
=======
      <AdditionalLibraryDirectories>$(Platform)\DLL_Output\Release</AdditionalLibraryDirectories>
      <AdditionalDependencies>cryptopp.lib;cryptlib.lib</AdditionalDependencies>
>>>>>>> fc87f866
    </Link>
  </ItemDefinitionGroup>
  <!-- X86 Configurations -->
  <ItemDefinitionGroup Condition="'$(Platform)'=='Win32'" Label="X86 Configuration">
    <ClCompile>
      <EnableEnhancedInstructionSet>StreamingSIMDExtensions2</EnableEnhancedInstructionSet>
    </ClCompile>
    <Link>
      <TargetMachine>MachineX86</TargetMachine>
      <ImageHasSafeExceptionHandlers>true</ImageHasSafeExceptionHandlers>
    </Link>
  </ItemDefinitionGroup>
  <!-- X64 Configurations -->
  <ItemDefinitionGroup Condition="'$(Platform)'=='x64'" Label="X64 Configuration">
    <Link>
      <TargetMachine>MachineX64</TargetMachine>
    </Link>
  </ItemDefinitionGroup>
  <!-- FIPS Validated Warning -->
  <ItemDefinitionGroup Label="FIPS Warning">
    <PreBuildEvent Condition="'$(Configuration)'=='DLL-Import Debug' Or '$(Configuration)'=='DLL-Import Release'">
      <Command>
        echo *************************************************************************
        echo This configuration requires cryptopp.dll. You can build it yourself using
        echo the cryptdll project, or obtain a pre-built, FIPS 140-2 validated DLL. If
        echo you build it yourself the resulting DLL will not be considered FIPS
        echo validated unless it undergoes the FIPS validation process.
        echo *************************************************************************
      </Command>
    </PreBuildEvent>
  </ItemDefinitionGroup>
  <!-- Target for Appvoyer                           -->
  <!-- The rule copies cryptest.exe to the project   -->
  <!-- root directory so it can be executed in place -->
  <Target Name="CopyCryptestToRoot">
    <Exec Command="copy $(Platform)\Output\$(Configuration)\cryptest.exe $(SolutionDir)" />
  </Target>
  <!-- Source Files -->
  <ItemGroup>
    <ClCompile Include="adhoc.cpp" />
    <ClCompile Include="test.cpp" />
    <ClCompile Include="bench1.cpp" />
    <ClCompile Include="bench2.cpp" />
    <ClCompile Include="bench3.cpp" />
    <ClCompile Include="datatest.cpp" />
    <ClCompile Include="dlltest.cpp" />
    <ClCompile Include="fipsalgt.cpp" />
    <ClCompile Include="regtest1.cpp" />
    <ClCompile Include="regtest2.cpp" />
    <ClCompile Include="regtest3.cpp" />
    <ClCompile Include="regtest4.cpp" />
    <ClCompile Include="validat0.cpp" />
    <ClCompile Include="validat1.cpp" />
    <ClCompile Include="validat2.cpp" />
    <ClCompile Include="validat3.cpp" />
    <ClCompile Include="validat4.cpp" />
    <ClCompile Include="validat5.cpp" />
    <ClCompile Include="validat6.cpp" />
    <ClCompile Include="validat7.cpp" />
    <ClCompile Include="validat8.cpp" />
    <ClCompile Include="validat9.cpp" />
    <ClCompile Include="validat10.cpp" />
  </ItemGroup>
  <!-- Header Files -->
  <ItemGroup>
    <ClInclude Include="bench.h" />
    <ClInclude Include="factory.h" />
    <ClInclude Include="validate.h" />
  </ItemGroup>
  <!-- Test Vectors -->
  <ItemGroup>
    <Text Include="TestVectors\aes.txt" />
    <Text Include="TestVectors\all.txt" />
    <Text Include="TestVectors\blake2.txt" />
    <Text Include="TestVectors\blake2b.txt" />
    <Text Include="TestVectors\blake2s.txt" />
    <Text Include="TestVectors\aria.txt" />
    <Text Include="TestVectors\camellia.txt" />
    <Text Include="TestVectors\ccm.txt" />
    <Text Include="TestVectors\chacha.txt" />
    <Text Include="TestVectors\chacha_tls.txt" />
    <Text Include="TestVectors\cham.txt" />
    <Text Include="TestVectors\cmac.txt" />
    <Text Include="TestVectors\dlies.txt" />
    <Text Include="TestVectors\dsa.txt" />
    <Text Include="TestVectors\dsa_1363.txt" />
    <Text Include="TestVectors\dsa_rfc6979.txt" />
    <Text Include="TestVectors\eax.txt" />
    <Text Include="TestVectors\esign.txt" />
    <Text Include="TestVectors\gcm.txt" />
    <Text Include="TestVectors\hc128.txt" />
    <Text Include="TestVectors\hc256.txt" />
    <Text Include="TestVectors\hight.txt" />
    <Text Include="TestVectors\hkdf.txt" />
    <Text Include="TestVectors\hmac.txt" />
    <Text Include="TestVectors\kalyna.txt" />
    <Text Include="TestVectors\keccak.txt" />
    <Text Include="TestVectors\lea.txt" />
    <Text Include="TestVectors\mars.txt" />
    <Text Include="TestVectors\nr.txt" />
    <Text Include="TestVectors\panama.txt" />
    <Text Include="TestVectors\Readme.txt" />
    <Text Include="TestVectors\rabbit.txt" />
    <Text Include="TestVectors\rsa_oaep.txt" />
    <Text Include="TestVectors\rsa_pkcs1_1_5.txt" />
    <Text Include="TestVectors\rsa_pss.txt" />
    <Text Include="TestVectors\rw.txt" />
    <Text Include="TestVectors\salsa.txt" />
    <Text Include="TestVectors\seal.txt" />
    <Text Include="TestVectors\seed.txt" />
    <Text Include="TestVectors\sha.txt" />
    <Text Include="TestVectors\sha1_160_fips_180.txt" />
    <Text Include="TestVectors\sha1_fips_180.txt" />
    <Text Include="TestVectors\sha2.txt" />
    <Text Include="TestVectors\sha2_224_fips_180.txt" />
    <Text Include="TestVectors\sha2_256_fips_180.txt" />
    <Text Include="TestVectors\sha2_384_fips_180.txt" />
    <Text Include="TestVectors\sha2_512_fips_180.txt" />
    <Text Include="TestVectors\sha2_fips_180.txt" />
    <Text Include="TestVectors\sha3.txt" />
    <Text Include="TestVectors\sha3_224_fips_202.txt" />
    <Text Include="TestVectors\sha3_256_fips_202.txt" />
    <Text Include="TestVectors\sha3_384_fips_202.txt" />
    <Text Include="TestVectors\sha3_512_fips_202.txt" />
    <Text Include="TestVectors\sha3_fips_202.txt" />
    <Text Include="TestVectors\shacal2.txt" />
    <Text Include="TestVectors\simon.txt" />
    <Text Include="TestVectors\siphash.txt" />
    <Text Include="TestVectors\simeck.txt" />
    <Text Include="TestVectors\sm3.txt" />
    <Text Include="TestVectors\sm4.txt" />
    <Text Include="TestVectors\sosemanuk.txt" />
    <Text Include="TestVectors\speck.txt" />
    <Text Include="TestVectors\tea.txt" />
    <Text Include="TestVectors\threefish.txt" />
    <Text Include="TestVectors\ttmac.txt" />
    <Text Include="TestVectors\vmac.txt" />
    <Text Include="TestVectors\wake.txt" />
    <Text Include="TestVectors\whrlpool.txt" />
  </ItemGroup>
  <!-- Test Data -->
  <ItemGroup>
    <None Include="TestData\3desval.dat" />
    <None Include="TestData\3wayval.dat" />
    <None Include="TestData\aria.dat" />
    <None Include="TestData\camellia.dat" />
    <None Include="TestData\cast128v.dat" />
    <None Include="TestData\cast256v.dat" />
    <None Include="TestData\descert.dat" />
    <None Include="TestData\defdmac1.bin" />
    <None Include="TestData\defdmac2.bin" />
    <None Include="TestData\dh1024.dat" />
    <None Include="TestData\dh2048.dat" />
    <None Include="TestData\dlie1024.dat" />
    <None Include="TestData\dlie2048.dat" />
    <None Include="TestData\dsa1024.dat" />
    <None Include="TestData\dsa1024b.dat" />
    <None Include="TestData\dsa512.dat" />
    <None Include="TestData\elgc1024.dat" />
    <None Include="TestData\esig1023.dat" />
    <None Include="TestData\esig1536.dat" />
    <None Include="TestData\esig2046.dat" />
    <None Include="TestData\fhmqv160.dat" />
    <None Include="TestData\fhmqv256.dat" />
    <None Include="TestData\fhmqv384.dat" />
    <None Include="TestData\fhmqv512.dat" />
    <None Include="TestData\gostval.dat" />
    <None Include="TestData\hmqv160.dat" />
    <None Include="TestData\hmqv256.dat" />
    <None Include="TestData\hmqv384.dat" />
    <None Include="TestData\hmqv512.dat" />
    <None Include="TestData\ideaval.dat" />
    <None Include="TestData\luc1024.dat" />
    <None Include="TestData\luc2048.dat" />
    <None Include="TestData\lucc1024.dat" />
    <None Include="TestData\lucc512.dat" />
    <None Include="TestData\lucd1024.dat" />
    <None Include="TestData\lucd512.dat" />
    <None Include="TestData\lucs1024.dat" />
    <None Include="TestData\lucs512.dat" />
    <None Include="TestData\marsval.dat" />
    <None Include="TestData\mqv1024.dat" />
    <None Include="TestData\mqv2048.dat" />
    <None Include="TestData\nr1024.dat" />
    <None Include="TestData\nr2048.dat" />
    <None Include="TestData\rabi1024.dat" />
    <None Include="TestData\rabi2048.dat" />
    <None Include="TestData\rc2val.dat" />
    <None Include="TestData\rc5val.dat" />
    <None Include="TestData\rc6val.dat" />
    <None Include="TestData\rijndael.dat" />
    <None Include="TestData\rsa1024.dat" />
    <None Include="TestData\rsa2048.dat" />
    <None Include="TestData\rsa2048a.dat" />
    <None Include="TestData\rsa400pb.dat" />
    <None Include="TestData\rsa400pv.dat" />
    <None Include="TestData\rsa512a.dat" />
    <None Include="TestData\rw1024.dat" />
    <None Include="TestData\rw2048.dat" />
    <None Include="TestData\saferval.dat" />
    <None Include="TestData\serpentv.dat" />
    <None Include="TestData\shacal2v.dat" />
    <None Include="TestData\sharkval.dat" />
    <None Include="TestData\skipjack.dat" />
    <None Include="TestData\squareva.dat" />
    <None Include="TestData\twofishv.dat" />
    <None Include="TestData\usage.dat" />
    <None Include="TestData\x25519.dat" />
    <None Include="TestData\xtrdh171.dat" />
    <None Include="TestData\xtrdh342.dat" />
  </ItemGroup>
  <Import Project="$(VCTargetsPath)\Microsoft.Cpp.targets" />
  <ImportGroup Label="ExtensionTargets">
  </ImportGroup>
</Project><|MERGE_RESOLUTION|>--- conflicted
+++ resolved
@@ -1,387 +1,377 @@
-<?xml version="1.0" encoding="utf-8"?>
-<Project DefaultTargets="Build" ToolsVersion="4.0" xmlns="http://schemas.microsoft.com/developer/msbuild/2003">
-  <!-- Microsoft documentation for VCXPROJ file format is located at -->
-  <!-- the following URL. The documentation leaves a lot to be desired. -->
-  <!-- https://msdn.microsoft.com/en-us/library/2208a1f2.aspx -->
-  <ItemGroup Label="ProjectConfigurations">
-    <ProjectConfiguration Include="Debug|Win32">
-      <Configuration>Debug</Configuration>
-      <Platform>Win32</Platform>
-    </ProjectConfiguration>
-    <ProjectConfiguration Include="Debug|x64">
-      <Configuration>Debug</Configuration>
-      <Platform>x64</Platform>
-    </ProjectConfiguration>
-    <ProjectConfiguration Include="Release|Win32">
-      <Configuration>Release</Configuration>
-      <Platform>Win32</Platform>
-    </ProjectConfiguration>
-    <ProjectConfiguration Include="Release|x64">
-      <Configuration>Release</Configuration>
-      <Platform>x64</Platform>
-    </ProjectConfiguration>
-    <ProjectConfiguration Include="DLL-Import Debug|Win32">
-      <Configuration>DLL-Import Debug</Configuration>
-      <Platform>Win32</Platform>
-    </ProjectConfiguration>
-    <ProjectConfiguration Include="DLL-Import Debug|x64">
-      <Configuration>DLL-Import Debug</Configuration>
-      <Platform>x64</Platform>
-    </ProjectConfiguration>
-    <ProjectConfiguration Include="DLL-Import Release|Win32">
-      <Configuration>DLL-Import Release</Configuration>
-      <Platform>Win32</Platform>
-    </ProjectConfiguration>
-    <ProjectConfiguration Include="DLL-Import Release|x64">
-      <Configuration>DLL-Import Release</Configuration>
-      <Platform>x64</Platform>
-    </ProjectConfiguration>
-  </ItemGroup>
-  <!-- Microsoft documentation clearly shows the Global property group -->
-  <!-- preceeds the import of Cpp.Default.props and Cpp.props -->
-  <!-- https://msdn.microsoft.com/en-us/library/2208a1f2.aspx -->
-  <PropertyGroup Label="Globals">
-    <ProjectGuid>{09cdac08-e6ae-48a9-8de7-0fbc779eebde}</ProjectGuid>
-    <RootNamespace>cryptest</RootNamespace>
-    <ConfigurationType>Application</ConfigurationType>
-  </PropertyGroup>
-  <!-- Use DefaultPlatformToolset after Microsoft.Cpp.Default.props -->
-  <Import Project="$(VCTargetsPath)\Microsoft.Cpp.Default.props" />
-  <!-- Set DefaultPlatformToolset to v100 (VS2010) if not defined -->
-  <PropertyGroup Label="EmptyDefaultPlatformToolset">
-    <DefaultPlatformToolset Condition=" '$(DefaultPlatformToolset)' == '' ">v100</DefaultPlatformToolset>
-  </PropertyGroup>
-  <PropertyGroup Label="PlatformToolset">
-    <PlatformToolset>$(DefaultPlatformToolset)</PlatformToolset>
-  </PropertyGroup>
-  <Import Project="$(VCTargetsPath)\Microsoft.Cpp.props" />
-  <ImportGroup Label="ExtensionSettings">
-    <Import Project="$(VCTargetsPath)\BuildCustomizations\masm.props" />
-  </ImportGroup>
-  <ImportGroup Label="PropertySheets">
-    <Import Project="$(UserRootDir)\Microsoft.Cpp.$(Platform).user.props" Condition="exists('$(UserRootDir)\Microsoft.Cpp.$(Platform).user.props')" Label="LocalAppDataPlatform" />
-  </ImportGroup>
-  <PropertyGroup Label="UserMacros" />
-  <!-- End of Visual Studio boilerplate -->
-  <!-- All Configurations -->
-  <PropertyGroup Label="All Configurations">
-    <ConfigurationType>Application</ConfigurationType>
-    <TargetName>cryptest</TargetName>
-    <TargetExt>.exe</TargetExt>
-    <UseOfMfc>false</UseOfMfc>
-    <CharacterSet>MultiByte</CharacterSet>
-    <WholeProgramOptimization>true</WholeProgramOptimization>
-  </PropertyGroup>
-  <!-- Intermediate and Output directories -->
-  <!-- Cryptlib and Cryptest need extra care due to Non-DLL/DLL configs -->
-  <PropertyGroup Condition="'$(Configuration)'=='Debug' Or '$(Configuration)'=='Release'" Label="Non-DLL Directories">
-    <OutDir>$(Platform)\Output\$(Configuration)\</OutDir>
-    <IntDir>$(Platform)\$(ProjectName)\$(Configuration)\</IntDir>
-  </PropertyGroup>
-  <PropertyGroup Condition="'$(Configuration)'=='DLL-Import Debug'" Label="DLL Directories">
-    <OutDir>$(Platform)\DLL_Output\Debug\</OutDir>
-    <IntDir>$(Platform)\$(ProjectName)\$(Configuration)\</IntDir>
-  </PropertyGroup>
-  <PropertyGroup Condition="'$(Configuration)'=='DLL-Import Release'" Label="DLL Directories">
-    <OutDir>$(Platform)\DLL_Output\Release\</OutDir>
-    <IntDir>$(Platform)\$(ProjectName)\$(Configuration)\</IntDir>
-  </PropertyGroup>
-  <!-- All Configurations -->
-  <ItemDefinitionGroup Label="All Configurations">
-    <ClCompile>
-      <SuppressStartupBanner>true</SuppressStartupBanner>
-      <ErrorReporting>None</ErrorReporting>
-      <WarningLevel>Level4</WarningLevel>
-      <DisableSpecificWarnings>4231; 4251; 4275; 4355; 4505</DisableSpecificWarnings>
-      <PrecompiledHeader />
-      <PrecompiledHeadeFile />
-      <AdditionalOptions>$(AdditionalOptions)</AdditionalOptions>
-    </ClCompile>
-    <Link>
-      <ErrorReporting>NoErrorReport</ErrorReporting>
-      <AdditionalDependencies>cryptlib.lib</AdditionalDependencies>
-      <AdditionalLibraryDirectories>$(Platform)\Output\$(Configuration)</AdditionalLibraryDirectories>
-      <GenerateDebugInformation>true</GenerateDebugInformation>
-      <ProgramDatabaseFile>$(OutDir)\cryptlib.pdb</ProgramDatabaseFile>
-      <OutputFile>$(OutDir)\cryptest.exe</OutputFile>
-      <SubSystem>Console</SubSystem>
-    </Link>
-  </ItemDefinitionGroup>
-  <!-- Debug Configurations -->
-  <ItemDefinitionGroup Condition="'$(Configuration)'=='Debug' Or '$(Configuration)'=='DLL-Import Debug'" Label="Debug Configuration">
-    <ClCompile>
-      <PreprocessorDefinitions>%(PreprocessorDefinitions)</PreprocessorDefinitions>
-      <Optimization>Disabled</Optimization>
-      <DebugInformationFormat>ProgramDatabase</DebugInformationFormat>
-      <BasicRuntimeChecks>EnableFastChecks</BasicRuntimeChecks>
-      <IntrinsicFunctions>true</IntrinsicFunctions>
-      <RuntimeLibrary>MultiThreadedDebug</RuntimeLibrary>
-    </ClCompile>
-    <ResourceCompile>
-      <PreprocessorDefinitions>%(PreprocessorDefinitions)</PreprocessorDefinitions>
-      <Culture>0x0409</Culture>
-    </ResourceCompile>
-  </ItemDefinitionGroup>
-  <!-- Release Configurations -->
-  <ItemDefinitionGroup Condition="'$(Configuration)'=='Release' Or '$(Configuration)'=='DLL-Import Release'" Label="Release Configuration">
-    <ClCompile>
-      <PreprocessorDefinitions>NDEBUG;%(PreprocessorDefinitions)</PreprocessorDefinitions>
-      <OmitFramePointers>true</OmitFramePointers>
-      <Optimization>MaxSpeed</Optimization>
-      <IntrinsicFunctions>true</IntrinsicFunctions>
-      <InlineFunctionExpansion>AnySuitable</InlineFunctionExpansion>
-      <FunctionLevelLinking>true</FunctionLevelLinking>
-      <StringPooling>true</StringPooling>
-      <RuntimeLibrary>MultiThreaded</RuntimeLibrary>
-    </ClCompile>
-    <ResourceCompile>
-      <PreprocessorDefinitions>NDEBUG;%(PreprocessorDefinitions)</PreprocessorDefinitions>
-      <Culture>0x0409</Culture>
-    </ResourceCompile>
-    <Link>
-      <OptimizeReferences>true</OptimizeReferences>
-      <EnableCOMDATFolding>true</EnableCOMDATFolding>
-    </Link>
-  </ItemDefinitionGroup>
-  <!-- DLL-Import Overrides for Preprocessor and Libraries -->
-  <ItemDefinitionGroup Condition="'$(Configuration)'=='DLL-Import Debug'" Label="DLL Debug Configuration">
-    <ClCompile>
-      <PreprocessorDefinitions>CRYPTOPP_IMPORTS;%(PreprocessorDefinitions)</PreprocessorDefinitions>
-    </ClCompile>
-    <Link>
-<<<<<<< HEAD
-      <AdditionalLibraryDirectories>..\..\$(Platform)\DLL_Output\Debug;$(Platform)\DLL_Output\Debug</AdditionalLibraryDirectories>
-      <AdditionalDependencies>cryptopp.lib;cryptlib.lib;Ws2_32.lib</AdditionalDependencies>
-=======
-      <AdditionalLibraryDirectories>$(Platform)\DLL_Output\Debug</AdditionalLibraryDirectories>
-      <AdditionalDependencies>cryptopp.lib;cryptlib.lib</AdditionalDependencies>
->>>>>>> fc87f866
-    </Link>
-  </ItemDefinitionGroup>
-  <ItemDefinitionGroup Condition="'$(Configuration)'=='DLL-Import Release'" Label="DLL Debug Configuration">
-    <ClCompile>
-      <PreprocessorDefinitions>NDEBUG;CRYPTOPP_IMPORTS;%(PreprocessorDefinitions)</PreprocessorDefinitions>
-    </ClCompile>
-    <Link>
-<<<<<<< HEAD
-      <AdditionalLibraryDirectories>..\..\$(Platform)\DLL_Output\Release;$(Platform)\DLL_Output\Release</AdditionalLibraryDirectories>
-      <AdditionalDependencies>cryptopp.lib;cryptlib.lib;Ws2_32.lib</AdditionalDependencies>
-=======
-      <AdditionalLibraryDirectories>$(Platform)\DLL_Output\Release</AdditionalLibraryDirectories>
-      <AdditionalDependencies>cryptopp.lib;cryptlib.lib</AdditionalDependencies>
->>>>>>> fc87f866
-    </Link>
-  </ItemDefinitionGroup>
-  <!-- X86 Configurations -->
-  <ItemDefinitionGroup Condition="'$(Platform)'=='Win32'" Label="X86 Configuration">
-    <ClCompile>
-      <EnableEnhancedInstructionSet>StreamingSIMDExtensions2</EnableEnhancedInstructionSet>
-    </ClCompile>
-    <Link>
-      <TargetMachine>MachineX86</TargetMachine>
-      <ImageHasSafeExceptionHandlers>true</ImageHasSafeExceptionHandlers>
-    </Link>
-  </ItemDefinitionGroup>
-  <!-- X64 Configurations -->
-  <ItemDefinitionGroup Condition="'$(Platform)'=='x64'" Label="X64 Configuration">
-    <Link>
-      <TargetMachine>MachineX64</TargetMachine>
-    </Link>
-  </ItemDefinitionGroup>
-  <!-- FIPS Validated Warning -->
-  <ItemDefinitionGroup Label="FIPS Warning">
-    <PreBuildEvent Condition="'$(Configuration)'=='DLL-Import Debug' Or '$(Configuration)'=='DLL-Import Release'">
-      <Command>
-        echo *************************************************************************
-        echo This configuration requires cryptopp.dll. You can build it yourself using
-        echo the cryptdll project, or obtain a pre-built, FIPS 140-2 validated DLL. If
-        echo you build it yourself the resulting DLL will not be considered FIPS
-        echo validated unless it undergoes the FIPS validation process.
-        echo *************************************************************************
-      </Command>
-    </PreBuildEvent>
-  </ItemDefinitionGroup>
-  <!-- Target for Appvoyer                           -->
-  <!-- The rule copies cryptest.exe to the project   -->
-  <!-- root directory so it can be executed in place -->
-  <Target Name="CopyCryptestToRoot">
-    <Exec Command="copy $(Platform)\Output\$(Configuration)\cryptest.exe $(SolutionDir)" />
-  </Target>
-  <!-- Source Files -->
-  <ItemGroup>
-    <ClCompile Include="adhoc.cpp" />
-    <ClCompile Include="test.cpp" />
-    <ClCompile Include="bench1.cpp" />
-    <ClCompile Include="bench2.cpp" />
-    <ClCompile Include="bench3.cpp" />
-    <ClCompile Include="datatest.cpp" />
-    <ClCompile Include="dlltest.cpp" />
-    <ClCompile Include="fipsalgt.cpp" />
-    <ClCompile Include="regtest1.cpp" />
-    <ClCompile Include="regtest2.cpp" />
-    <ClCompile Include="regtest3.cpp" />
-    <ClCompile Include="regtest4.cpp" />
-    <ClCompile Include="validat0.cpp" />
-    <ClCompile Include="validat1.cpp" />
-    <ClCompile Include="validat2.cpp" />
-    <ClCompile Include="validat3.cpp" />
-    <ClCompile Include="validat4.cpp" />
-    <ClCompile Include="validat5.cpp" />
-    <ClCompile Include="validat6.cpp" />
-    <ClCompile Include="validat7.cpp" />
-    <ClCompile Include="validat8.cpp" />
-    <ClCompile Include="validat9.cpp" />
-    <ClCompile Include="validat10.cpp" />
-  </ItemGroup>
-  <!-- Header Files -->
-  <ItemGroup>
-    <ClInclude Include="bench.h" />
-    <ClInclude Include="factory.h" />
-    <ClInclude Include="validate.h" />
-  </ItemGroup>
-  <!-- Test Vectors -->
-  <ItemGroup>
-    <Text Include="TestVectors\aes.txt" />
-    <Text Include="TestVectors\all.txt" />
-    <Text Include="TestVectors\blake2.txt" />
-    <Text Include="TestVectors\blake2b.txt" />
-    <Text Include="TestVectors\blake2s.txt" />
-    <Text Include="TestVectors\aria.txt" />
-    <Text Include="TestVectors\camellia.txt" />
-    <Text Include="TestVectors\ccm.txt" />
-    <Text Include="TestVectors\chacha.txt" />
-    <Text Include="TestVectors\chacha_tls.txt" />
-    <Text Include="TestVectors\cham.txt" />
-    <Text Include="TestVectors\cmac.txt" />
-    <Text Include="TestVectors\dlies.txt" />
-    <Text Include="TestVectors\dsa.txt" />
-    <Text Include="TestVectors\dsa_1363.txt" />
-    <Text Include="TestVectors\dsa_rfc6979.txt" />
-    <Text Include="TestVectors\eax.txt" />
-    <Text Include="TestVectors\esign.txt" />
-    <Text Include="TestVectors\gcm.txt" />
-    <Text Include="TestVectors\hc128.txt" />
-    <Text Include="TestVectors\hc256.txt" />
-    <Text Include="TestVectors\hight.txt" />
-    <Text Include="TestVectors\hkdf.txt" />
-    <Text Include="TestVectors\hmac.txt" />
-    <Text Include="TestVectors\kalyna.txt" />
-    <Text Include="TestVectors\keccak.txt" />
-    <Text Include="TestVectors\lea.txt" />
-    <Text Include="TestVectors\mars.txt" />
-    <Text Include="TestVectors\nr.txt" />
-    <Text Include="TestVectors\panama.txt" />
-    <Text Include="TestVectors\Readme.txt" />
-    <Text Include="TestVectors\rabbit.txt" />
-    <Text Include="TestVectors\rsa_oaep.txt" />
-    <Text Include="TestVectors\rsa_pkcs1_1_5.txt" />
-    <Text Include="TestVectors\rsa_pss.txt" />
-    <Text Include="TestVectors\rw.txt" />
-    <Text Include="TestVectors\salsa.txt" />
-    <Text Include="TestVectors\seal.txt" />
-    <Text Include="TestVectors\seed.txt" />
-    <Text Include="TestVectors\sha.txt" />
-    <Text Include="TestVectors\sha1_160_fips_180.txt" />
-    <Text Include="TestVectors\sha1_fips_180.txt" />
-    <Text Include="TestVectors\sha2.txt" />
-    <Text Include="TestVectors\sha2_224_fips_180.txt" />
-    <Text Include="TestVectors\sha2_256_fips_180.txt" />
-    <Text Include="TestVectors\sha2_384_fips_180.txt" />
-    <Text Include="TestVectors\sha2_512_fips_180.txt" />
-    <Text Include="TestVectors\sha2_fips_180.txt" />
-    <Text Include="TestVectors\sha3.txt" />
-    <Text Include="TestVectors\sha3_224_fips_202.txt" />
-    <Text Include="TestVectors\sha3_256_fips_202.txt" />
-    <Text Include="TestVectors\sha3_384_fips_202.txt" />
-    <Text Include="TestVectors\sha3_512_fips_202.txt" />
-    <Text Include="TestVectors\sha3_fips_202.txt" />
-    <Text Include="TestVectors\shacal2.txt" />
-    <Text Include="TestVectors\simon.txt" />
-    <Text Include="TestVectors\siphash.txt" />
-    <Text Include="TestVectors\simeck.txt" />
-    <Text Include="TestVectors\sm3.txt" />
-    <Text Include="TestVectors\sm4.txt" />
-    <Text Include="TestVectors\sosemanuk.txt" />
-    <Text Include="TestVectors\speck.txt" />
-    <Text Include="TestVectors\tea.txt" />
-    <Text Include="TestVectors\threefish.txt" />
-    <Text Include="TestVectors\ttmac.txt" />
-    <Text Include="TestVectors\vmac.txt" />
-    <Text Include="TestVectors\wake.txt" />
-    <Text Include="TestVectors\whrlpool.txt" />
-  </ItemGroup>
-  <!-- Test Data -->
-  <ItemGroup>
-    <None Include="TestData\3desval.dat" />
-    <None Include="TestData\3wayval.dat" />
-    <None Include="TestData\aria.dat" />
-    <None Include="TestData\camellia.dat" />
-    <None Include="TestData\cast128v.dat" />
-    <None Include="TestData\cast256v.dat" />
-    <None Include="TestData\descert.dat" />
-    <None Include="TestData\defdmac1.bin" />
-    <None Include="TestData\defdmac2.bin" />
-    <None Include="TestData\dh1024.dat" />
-    <None Include="TestData\dh2048.dat" />
-    <None Include="TestData\dlie1024.dat" />
-    <None Include="TestData\dlie2048.dat" />
-    <None Include="TestData\dsa1024.dat" />
-    <None Include="TestData\dsa1024b.dat" />
-    <None Include="TestData\dsa512.dat" />
-    <None Include="TestData\elgc1024.dat" />
-    <None Include="TestData\esig1023.dat" />
-    <None Include="TestData\esig1536.dat" />
-    <None Include="TestData\esig2046.dat" />
-    <None Include="TestData\fhmqv160.dat" />
-    <None Include="TestData\fhmqv256.dat" />
-    <None Include="TestData\fhmqv384.dat" />
-    <None Include="TestData\fhmqv512.dat" />
-    <None Include="TestData\gostval.dat" />
-    <None Include="TestData\hmqv160.dat" />
-    <None Include="TestData\hmqv256.dat" />
-    <None Include="TestData\hmqv384.dat" />
-    <None Include="TestData\hmqv512.dat" />
-    <None Include="TestData\ideaval.dat" />
-    <None Include="TestData\luc1024.dat" />
-    <None Include="TestData\luc2048.dat" />
-    <None Include="TestData\lucc1024.dat" />
-    <None Include="TestData\lucc512.dat" />
-    <None Include="TestData\lucd1024.dat" />
-    <None Include="TestData\lucd512.dat" />
-    <None Include="TestData\lucs1024.dat" />
-    <None Include="TestData\lucs512.dat" />
-    <None Include="TestData\marsval.dat" />
-    <None Include="TestData\mqv1024.dat" />
-    <None Include="TestData\mqv2048.dat" />
-    <None Include="TestData\nr1024.dat" />
-    <None Include="TestData\nr2048.dat" />
-    <None Include="TestData\rabi1024.dat" />
-    <None Include="TestData\rabi2048.dat" />
-    <None Include="TestData\rc2val.dat" />
-    <None Include="TestData\rc5val.dat" />
-    <None Include="TestData\rc6val.dat" />
-    <None Include="TestData\rijndael.dat" />
-    <None Include="TestData\rsa1024.dat" />
-    <None Include="TestData\rsa2048.dat" />
-    <None Include="TestData\rsa2048a.dat" />
-    <None Include="TestData\rsa400pb.dat" />
-    <None Include="TestData\rsa400pv.dat" />
-    <None Include="TestData\rsa512a.dat" />
-    <None Include="TestData\rw1024.dat" />
-    <None Include="TestData\rw2048.dat" />
-    <None Include="TestData\saferval.dat" />
-    <None Include="TestData\serpentv.dat" />
-    <None Include="TestData\shacal2v.dat" />
-    <None Include="TestData\sharkval.dat" />
-    <None Include="TestData\skipjack.dat" />
-    <None Include="TestData\squareva.dat" />
-    <None Include="TestData\twofishv.dat" />
-    <None Include="TestData\usage.dat" />
-    <None Include="TestData\x25519.dat" />
-    <None Include="TestData\xtrdh171.dat" />
-    <None Include="TestData\xtrdh342.dat" />
-  </ItemGroup>
-  <Import Project="$(VCTargetsPath)\Microsoft.Cpp.targets" />
-  <ImportGroup Label="ExtensionTargets">
-  </ImportGroup>
+<?xml version="1.0" encoding="utf-8"?>
+<Project DefaultTargets="Build" ToolsVersion="4.0" xmlns="http://schemas.microsoft.com/developer/msbuild/2003">
+  <!-- Microsoft documentation for VCXPROJ file format is located at -->
+  <!-- the following URL. The documentation leaves a lot to be desired. -->
+  <!-- https://msdn.microsoft.com/en-us/library/2208a1f2.aspx -->
+  <ItemGroup Label="ProjectConfigurations">
+    <ProjectConfiguration Include="Debug|Win32">
+      <Configuration>Debug</Configuration>
+      <Platform>Win32</Platform>
+    </ProjectConfiguration>
+    <ProjectConfiguration Include="Debug|x64">
+      <Configuration>Debug</Configuration>
+      <Platform>x64</Platform>
+    </ProjectConfiguration>
+    <ProjectConfiguration Include="Release|Win32">
+      <Configuration>Release</Configuration>
+      <Platform>Win32</Platform>
+    </ProjectConfiguration>
+    <ProjectConfiguration Include="Release|x64">
+      <Configuration>Release</Configuration>
+      <Platform>x64</Platform>
+    </ProjectConfiguration>
+    <ProjectConfiguration Include="DLL-Import Debug|Win32">
+      <Configuration>DLL-Import Debug</Configuration>
+      <Platform>Win32</Platform>
+    </ProjectConfiguration>
+    <ProjectConfiguration Include="DLL-Import Debug|x64">
+      <Configuration>DLL-Import Debug</Configuration>
+      <Platform>x64</Platform>
+    </ProjectConfiguration>
+    <ProjectConfiguration Include="DLL-Import Release|Win32">
+      <Configuration>DLL-Import Release</Configuration>
+      <Platform>Win32</Platform>
+    </ProjectConfiguration>
+    <ProjectConfiguration Include="DLL-Import Release|x64">
+      <Configuration>DLL-Import Release</Configuration>
+      <Platform>x64</Platform>
+    </ProjectConfiguration>
+  </ItemGroup>
+  <!-- Microsoft documentation clearly shows the Global property group -->
+  <!-- preceeds the import of Cpp.Default.props and Cpp.props -->
+  <!-- https://msdn.microsoft.com/en-us/library/2208a1f2.aspx -->
+  <PropertyGroup Label="Globals">
+    <ProjectGuid>{09cdac08-e6ae-48a9-8de7-0fbc779eebde}</ProjectGuid>
+    <RootNamespace>cryptest</RootNamespace>
+    <ConfigurationType>Application</ConfigurationType>
+  </PropertyGroup>
+  <!-- Use DefaultPlatformToolset after Microsoft.Cpp.Default.props -->
+  <Import Project="$(VCTargetsPath)\Microsoft.Cpp.Default.props" />
+  <!-- Set DefaultPlatformToolset to v100 (VS2010) if not defined -->
+  <PropertyGroup Label="EmptyDefaultPlatformToolset">
+    <DefaultPlatformToolset Condition=" '$(DefaultPlatformToolset)' == '' ">v100</DefaultPlatformToolset>
+  </PropertyGroup>
+  <PropertyGroup Label="PlatformToolset">
+    <PlatformToolset>$(DefaultPlatformToolset)</PlatformToolset>
+  </PropertyGroup>
+  <Import Project="$(VCTargetsPath)\Microsoft.Cpp.props" />
+  <ImportGroup Label="ExtensionSettings">
+    <Import Project="$(VCTargetsPath)\BuildCustomizations\masm.props" />
+  </ImportGroup>
+  <ImportGroup Label="PropertySheets">
+    <Import Project="$(UserRootDir)\Microsoft.Cpp.$(Platform).user.props" Condition="exists('$(UserRootDir)\Microsoft.Cpp.$(Platform).user.props')" Label="LocalAppDataPlatform" />
+  </ImportGroup>
+  <PropertyGroup Label="UserMacros" />
+  <!-- End of Visual Studio boilerplate -->
+  <!-- All Configurations -->
+  <PropertyGroup Label="All Configurations">
+    <ConfigurationType>Application</ConfigurationType>
+    <TargetName>cryptest</TargetName>
+    <TargetExt>.exe</TargetExt>
+    <UseOfMfc>false</UseOfMfc>
+    <CharacterSet>MultiByte</CharacterSet>
+    <WholeProgramOptimization>true</WholeProgramOptimization>
+  </PropertyGroup>
+  <!-- Intermediate and Output directories -->
+  <!-- Cryptlib and Cryptest need extra care due to Non-DLL/DLL configs -->
+  <PropertyGroup Condition="'$(Configuration)'=='Debug' Or '$(Configuration)'=='Release'" Label="Non-DLL Directories">
+    <OutDir>$(Platform)\Output\$(Configuration)\</OutDir>
+    <IntDir>$(Platform)\$(ProjectName)\$(Configuration)\</IntDir>
+  </PropertyGroup>
+  <PropertyGroup Condition="'$(Configuration)'=='DLL-Import Debug'" Label="DLL Directories">
+    <OutDir>$(Platform)\DLL_Output\Debug\</OutDir>
+    <IntDir>$(Platform)\$(ProjectName)\$(Configuration)\</IntDir>
+  </PropertyGroup>
+  <PropertyGroup Condition="'$(Configuration)'=='DLL-Import Release'" Label="DLL Directories">
+    <OutDir>$(Platform)\DLL_Output\Release\</OutDir>
+    <IntDir>$(Platform)\$(ProjectName)\$(Configuration)\</IntDir>
+  </PropertyGroup>
+  <!-- All Configurations -->
+  <ItemDefinitionGroup Label="All Configurations">
+    <ClCompile>
+      <SuppressStartupBanner>true</SuppressStartupBanner>
+      <ErrorReporting>None</ErrorReporting>
+      <WarningLevel>Level4</WarningLevel>
+      <DisableSpecificWarnings>4231; 4251; 4275; 4355; 4505</DisableSpecificWarnings>
+      <PrecompiledHeader />
+      <PrecompiledHeadeFile />
+      <AdditionalOptions>$(AdditionalOptions)</AdditionalOptions>
+    </ClCompile>
+    <Link>
+      <ErrorReporting>NoErrorReport</ErrorReporting>
+      <AdditionalDependencies>cryptlib.lib</AdditionalDependencies>
+      <AdditionalLibraryDirectories>$(Platform)\Output\$(Configuration)</AdditionalLibraryDirectories>
+      <GenerateDebugInformation>true</GenerateDebugInformation>
+      <ProgramDatabaseFile>$(OutDir)\cryptlib.pdb</ProgramDatabaseFile>
+      <OutputFile>$(OutDir)\cryptest.exe</OutputFile>
+      <SubSystem>Console</SubSystem>
+    </Link>
+  </ItemDefinitionGroup>
+  <!-- Debug Configurations -->
+  <ItemDefinitionGroup Condition="'$(Configuration)'=='Debug' Or '$(Configuration)'=='DLL-Import Debug'" Label="Debug Configuration">
+    <ClCompile>
+      <PreprocessorDefinitions>%(PreprocessorDefinitions)</PreprocessorDefinitions>
+      <Optimization>Disabled</Optimization>
+      <DebugInformationFormat>ProgramDatabase</DebugInformationFormat>
+      <BasicRuntimeChecks>EnableFastChecks</BasicRuntimeChecks>
+      <IntrinsicFunctions>true</IntrinsicFunctions>
+      <RuntimeLibrary>MultiThreadedDebug</RuntimeLibrary>
+    </ClCompile>
+    <ResourceCompile>
+      <PreprocessorDefinitions>%(PreprocessorDefinitions)</PreprocessorDefinitions>
+      <Culture>0x0409</Culture>
+    </ResourceCompile>
+  </ItemDefinitionGroup>
+  <!-- Release Configurations -->
+  <ItemDefinitionGroup Condition="'$(Configuration)'=='Release' Or '$(Configuration)'=='DLL-Import Release'" Label="Release Configuration">
+    <ClCompile>
+      <PreprocessorDefinitions>NDEBUG;%(PreprocessorDefinitions)</PreprocessorDefinitions>
+      <OmitFramePointers>true</OmitFramePointers>
+      <Optimization>MaxSpeed</Optimization>
+      <IntrinsicFunctions>true</IntrinsicFunctions>
+      <InlineFunctionExpansion>AnySuitable</InlineFunctionExpansion>
+      <FunctionLevelLinking>true</FunctionLevelLinking>
+      <StringPooling>true</StringPooling>
+      <RuntimeLibrary>MultiThreaded</RuntimeLibrary>
+    </ClCompile>
+    <ResourceCompile>
+      <PreprocessorDefinitions>NDEBUG;%(PreprocessorDefinitions)</PreprocessorDefinitions>
+      <Culture>0x0409</Culture>
+    </ResourceCompile>
+    <Link>
+      <OptimizeReferences>true</OptimizeReferences>
+      <EnableCOMDATFolding>true</EnableCOMDATFolding>
+    </Link>
+  </ItemDefinitionGroup>
+  <!-- DLL-Import Overrides for Preprocessor and Libraries -->
+  <ItemDefinitionGroup Condition="'$(Configuration)'=='DLL-Import Debug'" Label="DLL Debug Configuration">
+    <ClCompile>
+      <PreprocessorDefinitions>CRYPTOPP_IMPORTS;%(PreprocessorDefinitions)</PreprocessorDefinitions>
+    </ClCompile>
+    <Link>
+      <AdditionalLibraryDirectories>..\..\$(Platform)\DLL_Output\Debug;$(Platform)\DLL_Output\Debug</AdditionalLibraryDirectories>
+      <AdditionalDependencies>cryptopp.lib;cryptlib.lib</AdditionalDependencies>
+    </Link>
+  </ItemDefinitionGroup>
+  <ItemDefinitionGroup Condition="'$(Configuration)'=='DLL-Import Release'" Label="DLL Debug Configuration">
+    <ClCompile>
+      <PreprocessorDefinitions>NDEBUG;CRYPTOPP_IMPORTS;%(PreprocessorDefinitions)</PreprocessorDefinitions>
+    </ClCompile>
+    <Link>
+      <AdditionalLibraryDirectories>..\..\$(Platform)\DLL_Output\Release;$(Platform)\DLL_Output\Release</AdditionalLibraryDirectories>
+      <AdditionalDependencies>cryptopp.lib;cryptlib.lib</AdditionalDependencies>
+    </Link>
+  </ItemDefinitionGroup>
+  <!-- X86 Configurations -->
+  <ItemDefinitionGroup Condition="'$(Platform)'=='Win32'" Label="X86 Configuration">
+    <ClCompile>
+      <EnableEnhancedInstructionSet>StreamingSIMDExtensions2</EnableEnhancedInstructionSet>
+    </ClCompile>
+    <Link>
+      <TargetMachine>MachineX86</TargetMachine>
+      <ImageHasSafeExceptionHandlers>true</ImageHasSafeExceptionHandlers>
+    </Link>
+  </ItemDefinitionGroup>
+  <!-- X64 Configurations -->
+  <ItemDefinitionGroup Condition="'$(Platform)'=='x64'" Label="X64 Configuration">
+    <Link>
+      <TargetMachine>MachineX64</TargetMachine>
+    </Link>
+  </ItemDefinitionGroup>
+  <!-- FIPS Validated Warning -->
+  <ItemDefinitionGroup Label="FIPS Warning">
+    <PreBuildEvent Condition="'$(Configuration)'=='DLL-Import Debug' Or '$(Configuration)'=='DLL-Import Release'">
+      <Command>
+        echo *************************************************************************
+        echo This configuration requires cryptopp.dll. You can build it yourself using
+        echo the cryptdll project, or obtain a pre-built, FIPS 140-2 validated DLL. If
+        echo you build it yourself the resulting DLL will not be considered FIPS
+        echo validated unless it undergoes the FIPS validation process.
+        echo *************************************************************************
+      </Command>
+    </PreBuildEvent>
+  </ItemDefinitionGroup>
+  <!-- Target for Appvoyer                           -->
+  <!-- The rule copies cryptest.exe to the project   -->
+  <!-- root directory so it can be executed in place -->
+  <Target Name="CopyCryptestToRoot">
+    <Exec Command="copy $(Platform)\Output\$(Configuration)\cryptest.exe $(SolutionDir)" />
+  </Target>
+  <!-- Source Files -->
+  <ItemGroup>
+    <ClCompile Include="adhoc.cpp" />
+    <ClCompile Include="test.cpp" />
+    <ClCompile Include="bench1.cpp" />
+    <ClCompile Include="bench2.cpp" />
+    <ClCompile Include="bench3.cpp" />
+    <ClCompile Include="datatest.cpp" />
+    <ClCompile Include="dlltest.cpp" />
+    <ClCompile Include="fipsalgt.cpp" />
+    <ClCompile Include="regtest1.cpp" />
+    <ClCompile Include="regtest2.cpp" />
+    <ClCompile Include="regtest3.cpp" />
+    <ClCompile Include="regtest4.cpp" />
+    <ClCompile Include="validat0.cpp" />
+    <ClCompile Include="validat1.cpp" />
+    <ClCompile Include="validat2.cpp" />
+    <ClCompile Include="validat3.cpp" />
+    <ClCompile Include="validat4.cpp" />
+    <ClCompile Include="validat5.cpp" />
+    <ClCompile Include="validat6.cpp" />
+    <ClCompile Include="validat7.cpp" />
+    <ClCompile Include="validat8.cpp" />
+    <ClCompile Include="validat9.cpp" />
+    <ClCompile Include="validat10.cpp" />
+  </ItemGroup>
+  <!-- Header Files -->
+  <ItemGroup>
+    <ClInclude Include="bench.h" />
+    <ClInclude Include="factory.h" />
+    <ClInclude Include="validate.h" />
+  </ItemGroup>
+  <!-- Test Vectors -->
+  <ItemGroup>
+    <Text Include="TestVectors\aes.txt" />
+    <Text Include="TestVectors\all.txt" />
+    <Text Include="TestVectors\blake2.txt" />
+    <Text Include="TestVectors\blake2b.txt" />
+    <Text Include="TestVectors\blake2s.txt" />
+    <Text Include="TestVectors\aria.txt" />
+    <Text Include="TestVectors\camellia.txt" />
+    <Text Include="TestVectors\ccm.txt" />
+    <Text Include="TestVectors\chacha.txt" />
+    <Text Include="TestVectors\chacha_tls.txt" />
+    <Text Include="TestVectors\cham.txt" />
+    <Text Include="TestVectors\cmac.txt" />
+    <Text Include="TestVectors\dlies.txt" />
+    <Text Include="TestVectors\dsa.txt" />
+    <Text Include="TestVectors\dsa_1363.txt" />
+    <Text Include="TestVectors\dsa_rfc6979.txt" />
+    <Text Include="TestVectors\eax.txt" />
+    <Text Include="TestVectors\esign.txt" />
+    <Text Include="TestVectors\gcm.txt" />
+    <Text Include="TestVectors\hc128.txt" />
+    <Text Include="TestVectors\hc256.txt" />
+    <Text Include="TestVectors\hight.txt" />
+    <Text Include="TestVectors\hkdf.txt" />
+    <Text Include="TestVectors\hmac.txt" />
+    <Text Include="TestVectors\kalyna.txt" />
+    <Text Include="TestVectors\keccak.txt" />
+    <Text Include="TestVectors\lea.txt" />
+    <Text Include="TestVectors\mars.txt" />
+    <Text Include="TestVectors\nr.txt" />
+    <Text Include="TestVectors\panama.txt" />
+    <Text Include="TestVectors\Readme.txt" />
+    <Text Include="TestVectors\rabbit.txt" />
+    <Text Include="TestVectors\rsa_oaep.txt" />
+    <Text Include="TestVectors\rsa_pkcs1_1_5.txt" />
+    <Text Include="TestVectors\rsa_pss.txt" />
+    <Text Include="TestVectors\rw.txt" />
+    <Text Include="TestVectors\salsa.txt" />
+    <Text Include="TestVectors\seal.txt" />
+    <Text Include="TestVectors\seed.txt" />
+    <Text Include="TestVectors\sha.txt" />
+    <Text Include="TestVectors\sha1_160_fips_180.txt" />
+    <Text Include="TestVectors\sha1_fips_180.txt" />
+    <Text Include="TestVectors\sha2.txt" />
+    <Text Include="TestVectors\sha2_224_fips_180.txt" />
+    <Text Include="TestVectors\sha2_256_fips_180.txt" />
+    <Text Include="TestVectors\sha2_384_fips_180.txt" />
+    <Text Include="TestVectors\sha2_512_fips_180.txt" />
+    <Text Include="TestVectors\sha2_fips_180.txt" />
+    <Text Include="TestVectors\sha3.txt" />
+    <Text Include="TestVectors\sha3_224_fips_202.txt" />
+    <Text Include="TestVectors\sha3_256_fips_202.txt" />
+    <Text Include="TestVectors\sha3_384_fips_202.txt" />
+    <Text Include="TestVectors\sha3_512_fips_202.txt" />
+    <Text Include="TestVectors\sha3_fips_202.txt" />
+    <Text Include="TestVectors\shacal2.txt" />
+    <Text Include="TestVectors\simon.txt" />
+    <Text Include="TestVectors\siphash.txt" />
+    <Text Include="TestVectors\simeck.txt" />
+    <Text Include="TestVectors\sm3.txt" />
+    <Text Include="TestVectors\sm4.txt" />
+    <Text Include="TestVectors\sosemanuk.txt" />
+    <Text Include="TestVectors\speck.txt" />
+    <Text Include="TestVectors\tea.txt" />
+    <Text Include="TestVectors\threefish.txt" />
+    <Text Include="TestVectors\ttmac.txt" />
+    <Text Include="TestVectors\vmac.txt" />
+    <Text Include="TestVectors\wake.txt" />
+    <Text Include="TestVectors\whrlpool.txt" />
+  </ItemGroup>
+  <!-- Test Data -->
+  <ItemGroup>
+    <None Include="TestData\3desval.dat" />
+    <None Include="TestData\3wayval.dat" />
+    <None Include="TestData\aria.dat" />
+    <None Include="TestData\camellia.dat" />
+    <None Include="TestData\cast128v.dat" />
+    <None Include="TestData\cast256v.dat" />
+    <None Include="TestData\descert.dat" />
+    <None Include="TestData\defdmac1.bin" />
+    <None Include="TestData\defdmac2.bin" />
+    <None Include="TestData\dh1024.dat" />
+    <None Include="TestData\dh2048.dat" />
+    <None Include="TestData\dlie1024.dat" />
+    <None Include="TestData\dlie2048.dat" />
+    <None Include="TestData\dsa1024.dat" />
+    <None Include="TestData\dsa1024b.dat" />
+    <None Include="TestData\dsa512.dat" />
+    <None Include="TestData\elgc1024.dat" />
+    <None Include="TestData\esig1023.dat" />
+    <None Include="TestData\esig1536.dat" />
+    <None Include="TestData\esig2046.dat" />
+    <None Include="TestData\fhmqv160.dat" />
+    <None Include="TestData\fhmqv256.dat" />
+    <None Include="TestData\fhmqv384.dat" />
+    <None Include="TestData\fhmqv512.dat" />
+    <None Include="TestData\gostval.dat" />
+    <None Include="TestData\hmqv160.dat" />
+    <None Include="TestData\hmqv256.dat" />
+    <None Include="TestData\hmqv384.dat" />
+    <None Include="TestData\hmqv512.dat" />
+    <None Include="TestData\ideaval.dat" />
+    <None Include="TestData\luc1024.dat" />
+    <None Include="TestData\luc2048.dat" />
+    <None Include="TestData\lucc1024.dat" />
+    <None Include="TestData\lucc512.dat" />
+    <None Include="TestData\lucd1024.dat" />
+    <None Include="TestData\lucd512.dat" />
+    <None Include="TestData\lucs1024.dat" />
+    <None Include="TestData\lucs512.dat" />
+    <None Include="TestData\marsval.dat" />
+    <None Include="TestData\mqv1024.dat" />
+    <None Include="TestData\mqv2048.dat" />
+    <None Include="TestData\nr1024.dat" />
+    <None Include="TestData\nr2048.dat" />
+    <None Include="TestData\rabi1024.dat" />
+    <None Include="TestData\rabi2048.dat" />
+    <None Include="TestData\rc2val.dat" />
+    <None Include="TestData\rc5val.dat" />
+    <None Include="TestData\rc6val.dat" />
+    <None Include="TestData\rijndael.dat" />
+    <None Include="TestData\rsa1024.dat" />
+    <None Include="TestData\rsa2048.dat" />
+    <None Include="TestData\rsa2048a.dat" />
+    <None Include="TestData\rsa400pb.dat" />
+    <None Include="TestData\rsa400pv.dat" />
+    <None Include="TestData\rsa512a.dat" />
+    <None Include="TestData\rw1024.dat" />
+    <None Include="TestData\rw2048.dat" />
+    <None Include="TestData\saferval.dat" />
+    <None Include="TestData\serpentv.dat" />
+    <None Include="TestData\shacal2v.dat" />
+    <None Include="TestData\sharkval.dat" />
+    <None Include="TestData\skipjack.dat" />
+    <None Include="TestData\squareva.dat" />
+    <None Include="TestData\twofishv.dat" />
+    <None Include="TestData\usage.dat" />
+    <None Include="TestData\x25519.dat" />
+    <None Include="TestData\xtrdh171.dat" />
+    <None Include="TestData\xtrdh342.dat" />
+  </ItemGroup>
+  <Import Project="$(VCTargetsPath)\Microsoft.Cpp.targets" />
+  <ImportGroup Label="ExtensionTargets">
+  </ImportGroup>
 </Project>
// seal.cpp - originally written and placed in the public domain by Wei Dai
// updated to SEAL 3.0 by Leonard Janke

#include "pch.h"

#include "seal.h"
#include "cpu.h"
#include "sha.h"
#include "misc.h"
#include "secblock.h"

NAMESPACE_BEGIN(CryptoPP)

#if defined(CRYPTOPP_DEBUG) && !defined(CRYPTOPP_DOXYGEN_PROCESSING)
void SEAL_TestInstantiations()
{
	SEAL<>::Encryption x;
}
#endif

struct SEAL_Gamma
{
	SEAL_Gamma(const byte *key)
		: H(5), Z(5), D(16), lastIndex(0xffffffff)
	{
		GetUserKey(BIG_ENDIAN_ORDER, H.begin(), 5, key, 20);
		memset(D, 0, 64);
	}

	word32 Apply(word32 i);

	SecBlock<word32> H, Z, D;
	word32 lastIndex;
};

word32 SEAL_Gamma::Apply(word32 i)
{
	word32 shaIndex = i/5;
	if (shaIndex != lastIndex)
	{
<<<<<<< HEAD
#if CRYPTOPP_SHANI_AVAILABLE
		D[0] = ConditionalByteReverse(HasSHA() ? BIG_ENDIAN_ORDER : LITTLE_ENDIAN_ORDER, shaIndex);
#else
		D[0] = shaIndex;
#endif
=======
>>>>>>> effa446a
		memcpy(Z, H, 20);
		D[0] = shaIndex;
		SHA1::Transform(Z, D);
		lastIndex = shaIndex;
	}

	return Z[i%5];
}

template <class B>
void SEAL_Policy<B>::CipherSetKey(const NameValuePairs &params, const byte *key, size_t length)
{
	CRYPTOPP_UNUSED(length);
	m_insideCounter = m_outsideCounter = m_startCount = 0;

	unsigned int L = params.GetIntValueWithDefault("NumberOfOutputBitsPerPositionIndex", 32*1024);
	m_iterationsPerCount = L / 8192;

	SEAL_Gamma gamma(key);
	unsigned int i;

	for (i=0; i<512; i++)
		m_T[i] = gamma.Apply(i);

	for (i=0; i<256; i++)
		m_S[i] = gamma.Apply(0x1000+i);

	m_R.New(4*(L/8192));

	for (i=0; i<m_R.size(); i++)
		m_R[i] = gamma.Apply(0x2000+i);
}

template <class B>
void SEAL_Policy<B>::CipherResynchronize(byte *keystreamBuffer, const byte *IV, size_t length)
{
	CRYPTOPP_UNUSED(keystreamBuffer), CRYPTOPP_UNUSED(IV), CRYPTOPP_UNUSED(length);
	CRYPTOPP_ASSERT(length==4);

	m_outsideCounter = IV ? GetWord<word32>(false, BIG_ENDIAN_ORDER, IV) : 0;
	m_startCount = m_outsideCounter;
	m_insideCounter = 0;
}

template <class B>
void SEAL_Policy<B>::SeekToIteration(lword iterationCount)
{
	m_outsideCounter = m_startCount + (unsigned int)(iterationCount / m_iterationsPerCount);
	m_insideCounter = (unsigned int)(iterationCount % m_iterationsPerCount);
}

template <class B>
void SEAL_Policy<B>::OperateKeystream(KeystreamOperation operation, byte *output, const byte *input, size_t iterationCount)
{
	word32 a, b, c, d, n1, n2, n3, n4;
	unsigned int p, q;

	CRYPTOPP_ASSERT(IsAlignedOn(m_T.begin(),GetAlignmentOf<word32>()));
	for (size_t iteration = 0; iteration < iterationCount; ++iteration)
	{
		#define Ttab(x) *(word32 *)(void*)((byte *)m_T.begin()+x)

		a = m_outsideCounter ^ m_R[4*m_insideCounter];
		b = rotrFixed(m_outsideCounter, 8U) ^ m_R[4*m_insideCounter+1];
		c = rotrFixed(m_outsideCounter, 16U) ^ m_R[4*m_insideCounter+2];
		d = rotrFixed(m_outsideCounter, 24U) ^ m_R[4*m_insideCounter+3];

		for (unsigned int j=0; j<2; j++)
		{
			p = a & 0x7fc;
			b += Ttab(p);
			a = rotrFixed(a, 9U);

			p = b & 0x7fc;
			c += Ttab(p);
			b = rotrFixed(b, 9U);

			p = c & 0x7fc;
			d += Ttab(p);
			c = rotrFixed(c, 9U);

			p = d & 0x7fc;
			a += Ttab(p);
			d = rotrFixed(d, 9U);
		}

		n1 = d, n2 = b, n3 = a, n4 = c;

		p = a & 0x7fc;
		b += Ttab(p);
		a = rotrFixed(a, 9U);

		p = b & 0x7fc;
		c += Ttab(p);
		b = rotrFixed(b, 9U);

		p = c & 0x7fc;
		d += Ttab(p);
		c = rotrFixed(c, 9U);

		p = d & 0x7fc;
		a += Ttab(p);
		d = rotrFixed(d, 9U);

		// generate 8192 bits
		for (unsigned int i=0; i<64; i++)
		{
			p = a & 0x7fc;
			a = rotrFixed(a, 9U);
			b += Ttab(p);
			b ^= a;

			q = b & 0x7fc;
			b = rotrFixed(b, 9U);
			c ^= Ttab(q);
			c += b;

			p = (p+c) & 0x7fc;
			c = rotrFixed(c, 9U);
			d += Ttab(p);
			d ^= c;

			q = (q+d) & 0x7fc;
			d = rotrFixed(d, 9U);
			a ^= Ttab(q);
			a += d;

			p = (p+a) & 0x7fc;
			b ^= Ttab(p);
			a = rotrFixed(a, 9U);

			q = (q+b) & 0x7fc;
			c += Ttab(q);
			b = rotrFixed(b, 9U);

			p = (p+c) & 0x7fc;
			d ^= Ttab(p);
			c = rotrFixed(c, 9U);

			q = (q+d) & 0x7fc;
			d = rotrFixed(d, 9U);
			a += Ttab(q);

#define SEAL_OUTPUT(x)	\
	CRYPTOPP_KEYSTREAM_OUTPUT_WORD(x, B::ToEnum(), 0, b + m_S[4*i+0]);\
	CRYPTOPP_KEYSTREAM_OUTPUT_WORD(x, B::ToEnum(), 1, c ^ m_S[4*i+1]);\
	CRYPTOPP_KEYSTREAM_OUTPUT_WORD(x, B::ToEnum(), 2, d + m_S[4*i+2]);\
	CRYPTOPP_KEYSTREAM_OUTPUT_WORD(x, B::ToEnum(), 3, a ^ m_S[4*i+3]);

			CRYPTOPP_KEYSTREAM_OUTPUT_SWITCH(SEAL_OUTPUT, 4*4);

			if (i & 1)
			{
				a += n3;
				b += n4;
				c ^= n3;
				d ^= n4;
			}
			else
			{
				a += n1;
				b += n2;
				c ^= n1;
				d ^= n2;
			}
		}

		if (++m_insideCounter == m_iterationsPerCount)
		{
			++m_outsideCounter;
			m_insideCounter = 0;
		}
	}

	a = b = c = d = n1 = n2 = n3 = n4 = 0;
	p = q = 0;
}

template class SEAL_Policy<BigEndian>;
template class SEAL_Policy<LittleEndian>;

NAMESPACE_END
<|MERGE_RESOLUTION|>--- conflicted
+++ resolved
@@ -1,230 +1,222 @@
-// seal.cpp - originally written and placed in the public domain by Wei Dai
-// updated to SEAL 3.0 by Leonard Janke
-
-#include "pch.h"
-
-#include "seal.h"
-#include "cpu.h"
-#include "sha.h"
-#include "misc.h"
-#include "secblock.h"
-
-NAMESPACE_BEGIN(CryptoPP)
-
-#if defined(CRYPTOPP_DEBUG) && !defined(CRYPTOPP_DOXYGEN_PROCESSING)
-void SEAL_TestInstantiations()
-{
-	SEAL<>::Encryption x;
-}
-#endif
-
-struct SEAL_Gamma
-{
-	SEAL_Gamma(const byte *key)
-		: H(5), Z(5), D(16), lastIndex(0xffffffff)
-	{
-		GetUserKey(BIG_ENDIAN_ORDER, H.begin(), 5, key, 20);
-		memset(D, 0, 64);
-	}
-
-	word32 Apply(word32 i);
-
-	SecBlock<word32> H, Z, D;
-	word32 lastIndex;
-};
-
-word32 SEAL_Gamma::Apply(word32 i)
-{
-	word32 shaIndex = i/5;
-	if (shaIndex != lastIndex)
-	{
-<<<<<<< HEAD
-#if CRYPTOPP_SHANI_AVAILABLE
-		D[0] = ConditionalByteReverse(HasSHA() ? BIG_ENDIAN_ORDER : LITTLE_ENDIAN_ORDER, shaIndex);
-#else
-		D[0] = shaIndex;
-#endif
-=======
->>>>>>> effa446a
-		memcpy(Z, H, 20);
-		D[0] = shaIndex;
-		SHA1::Transform(Z, D);
-		lastIndex = shaIndex;
-	}
-
-	return Z[i%5];
-}
-
-template <class B>
-void SEAL_Policy<B>::CipherSetKey(const NameValuePairs &params, const byte *key, size_t length)
-{
-	CRYPTOPP_UNUSED(length);
-	m_insideCounter = m_outsideCounter = m_startCount = 0;
-
-	unsigned int L = params.GetIntValueWithDefault("NumberOfOutputBitsPerPositionIndex", 32*1024);
-	m_iterationsPerCount = L / 8192;
-
-	SEAL_Gamma gamma(key);
-	unsigned int i;
-
-	for (i=0; i<512; i++)
-		m_T[i] = gamma.Apply(i);
-
-	for (i=0; i<256; i++)
-		m_S[i] = gamma.Apply(0x1000+i);
-
-	m_R.New(4*(L/8192));
-
-	for (i=0; i<m_R.size(); i++)
-		m_R[i] = gamma.Apply(0x2000+i);
-}
-
-template <class B>
-void SEAL_Policy<B>::CipherResynchronize(byte *keystreamBuffer, const byte *IV, size_t length)
-{
-	CRYPTOPP_UNUSED(keystreamBuffer), CRYPTOPP_UNUSED(IV), CRYPTOPP_UNUSED(length);
-	CRYPTOPP_ASSERT(length==4);
-
-	m_outsideCounter = IV ? GetWord<word32>(false, BIG_ENDIAN_ORDER, IV) : 0;
-	m_startCount = m_outsideCounter;
-	m_insideCounter = 0;
-}
-
-template <class B>
-void SEAL_Policy<B>::SeekToIteration(lword iterationCount)
-{
-	m_outsideCounter = m_startCount + (unsigned int)(iterationCount / m_iterationsPerCount);
-	m_insideCounter = (unsigned int)(iterationCount % m_iterationsPerCount);
-}
-
-template <class B>
-void SEAL_Policy<B>::OperateKeystream(KeystreamOperation operation, byte *output, const byte *input, size_t iterationCount)
-{
-	word32 a, b, c, d, n1, n2, n3, n4;
-	unsigned int p, q;
-
-	CRYPTOPP_ASSERT(IsAlignedOn(m_T.begin(),GetAlignmentOf<word32>()));
-	for (size_t iteration = 0; iteration < iterationCount; ++iteration)
-	{
-		#define Ttab(x) *(word32 *)(void*)((byte *)m_T.begin()+x)
-
-		a = m_outsideCounter ^ m_R[4*m_insideCounter];
-		b = rotrFixed(m_outsideCounter, 8U) ^ m_R[4*m_insideCounter+1];
-		c = rotrFixed(m_outsideCounter, 16U) ^ m_R[4*m_insideCounter+2];
-		d = rotrFixed(m_outsideCounter, 24U) ^ m_R[4*m_insideCounter+3];
-
-		for (unsigned int j=0; j<2; j++)
-		{
-			p = a & 0x7fc;
-			b += Ttab(p);
-			a = rotrFixed(a, 9U);
-
-			p = b & 0x7fc;
-			c += Ttab(p);
-			b = rotrFixed(b, 9U);
-
-			p = c & 0x7fc;
-			d += Ttab(p);
-			c = rotrFixed(c, 9U);
-
-			p = d & 0x7fc;
-			a += Ttab(p);
-			d = rotrFixed(d, 9U);
-		}
-
-		n1 = d, n2 = b, n3 = a, n4 = c;
-
-		p = a & 0x7fc;
-		b += Ttab(p);
-		a = rotrFixed(a, 9U);
-
-		p = b & 0x7fc;
-		c += Ttab(p);
-		b = rotrFixed(b, 9U);
-
-		p = c & 0x7fc;
-		d += Ttab(p);
-		c = rotrFixed(c, 9U);
-
-		p = d & 0x7fc;
-		a += Ttab(p);
-		d = rotrFixed(d, 9U);
-
-		// generate 8192 bits
-		for (unsigned int i=0; i<64; i++)
-		{
-			p = a & 0x7fc;
-			a = rotrFixed(a, 9U);
-			b += Ttab(p);
-			b ^= a;
-
-			q = b & 0x7fc;
-			b = rotrFixed(b, 9U);
-			c ^= Ttab(q);
-			c += b;
-
-			p = (p+c) & 0x7fc;
-			c = rotrFixed(c, 9U);
-			d += Ttab(p);
-			d ^= c;
-
-			q = (q+d) & 0x7fc;
-			d = rotrFixed(d, 9U);
-			a ^= Ttab(q);
-			a += d;
-
-			p = (p+a) & 0x7fc;
-			b ^= Ttab(p);
-			a = rotrFixed(a, 9U);
-
-			q = (q+b) & 0x7fc;
-			c += Ttab(q);
-			b = rotrFixed(b, 9U);
-
-			p = (p+c) & 0x7fc;
-			d ^= Ttab(p);
-			c = rotrFixed(c, 9U);
-
-			q = (q+d) & 0x7fc;
-			d = rotrFixed(d, 9U);
-			a += Ttab(q);
-
-#define SEAL_OUTPUT(x)	\
-	CRYPTOPP_KEYSTREAM_OUTPUT_WORD(x, B::ToEnum(), 0, b + m_S[4*i+0]);\
-	CRYPTOPP_KEYSTREAM_OUTPUT_WORD(x, B::ToEnum(), 1, c ^ m_S[4*i+1]);\
-	CRYPTOPP_KEYSTREAM_OUTPUT_WORD(x, B::ToEnum(), 2, d + m_S[4*i+2]);\
-	CRYPTOPP_KEYSTREAM_OUTPUT_WORD(x, B::ToEnum(), 3, a ^ m_S[4*i+3]);
-
-			CRYPTOPP_KEYSTREAM_OUTPUT_SWITCH(SEAL_OUTPUT, 4*4);
-
-			if (i & 1)
-			{
-				a += n3;
-				b += n4;
-				c ^= n3;
-				d ^= n4;
-			}
-			else
-			{
-				a += n1;
-				b += n2;
-				c ^= n1;
-				d ^= n2;
-			}
-		}
-
-		if (++m_insideCounter == m_iterationsPerCount)
-		{
-			++m_outsideCounter;
-			m_insideCounter = 0;
-		}
-	}
-
-	a = b = c = d = n1 = n2 = n3 = n4 = 0;
-	p = q = 0;
-}
-
-template class SEAL_Policy<BigEndian>;
-template class SEAL_Policy<LittleEndian>;
-
-NAMESPACE_END
+// seal.cpp - originally written and placed in the public domain by Wei Dai
+// updated to SEAL 3.0 by Leonard Janke
+
+#include "pch.h"
+
+#include "seal.h"
+#include "cpu.h"
+#include "sha.h"
+#include "misc.h"
+#include "secblock.h"
+
+NAMESPACE_BEGIN(CryptoPP)
+
+#if defined(CRYPTOPP_DEBUG) && !defined(CRYPTOPP_DOXYGEN_PROCESSING)
+void SEAL_TestInstantiations()
+{
+	SEAL<>::Encryption x;
+}
+#endif
+
+struct SEAL_Gamma
+{
+	SEAL_Gamma(const byte *key)
+		: H(5), Z(5), D(16), lastIndex(0xffffffff)
+	{
+		GetUserKey(BIG_ENDIAN_ORDER, H.begin(), 5, key, 20);
+		memset(D, 0, 64);
+	}
+
+	word32 Apply(word32 i);
+
+	SecBlock<word32> H, Z, D;
+	word32 lastIndex;
+};
+
+word32 SEAL_Gamma::Apply(word32 i)
+{
+	word32 shaIndex = i/5;
+	if (shaIndex != lastIndex)
+	{
+		memcpy(Z, H, 20);
+		D[0] = shaIndex;
+		SHA1::Transform(Z, D);
+		lastIndex = shaIndex;
+	}
+
+	return Z[i%5];
+}
+
+template <class B>
+void SEAL_Policy<B>::CipherSetKey(const NameValuePairs &params, const byte *key, size_t length)
+{
+	CRYPTOPP_UNUSED(length);
+	m_insideCounter = m_outsideCounter = m_startCount = 0;
+
+	unsigned int L = params.GetIntValueWithDefault("NumberOfOutputBitsPerPositionIndex", 32*1024);
+	m_iterationsPerCount = L / 8192;
+
+	SEAL_Gamma gamma(key);
+	unsigned int i;
+
+	for (i=0; i<512; i++)
+		m_T[i] = gamma.Apply(i);
+
+	for (i=0; i<256; i++)
+		m_S[i] = gamma.Apply(0x1000+i);
+
+	m_R.New(4*(L/8192));
+
+	for (i=0; i<m_R.size(); i++)
+		m_R[i] = gamma.Apply(0x2000+i);
+}
+
+template <class B>
+void SEAL_Policy<B>::CipherResynchronize(byte *keystreamBuffer, const byte *IV, size_t length)
+{
+	CRYPTOPP_UNUSED(keystreamBuffer), CRYPTOPP_UNUSED(IV), CRYPTOPP_UNUSED(length);
+	CRYPTOPP_ASSERT(length==4);
+
+	m_outsideCounter = IV ? GetWord<word32>(false, BIG_ENDIAN_ORDER, IV) : 0;
+	m_startCount = m_outsideCounter;
+	m_insideCounter = 0;
+}
+
+template <class B>
+void SEAL_Policy<B>::SeekToIteration(lword iterationCount)
+{
+	m_outsideCounter = m_startCount + (unsigned int)(iterationCount / m_iterationsPerCount);
+	m_insideCounter = (unsigned int)(iterationCount % m_iterationsPerCount);
+}
+
+template <class B>
+void SEAL_Policy<B>::OperateKeystream(KeystreamOperation operation, byte *output, const byte *input, size_t iterationCount)
+{
+	word32 a, b, c, d, n1, n2, n3, n4;
+	unsigned int p, q;
+
+	CRYPTOPP_ASSERT(IsAlignedOn(m_T.begin(),GetAlignmentOf<word32>()));
+	for (size_t iteration = 0; iteration < iterationCount; ++iteration)
+	{
+		#define Ttab(x) *(word32 *)(void*)((byte *)m_T.begin()+x)
+
+		a = m_outsideCounter ^ m_R[4*m_insideCounter];
+		b = rotrFixed(m_outsideCounter, 8U) ^ m_R[4*m_insideCounter+1];
+		c = rotrFixed(m_outsideCounter, 16U) ^ m_R[4*m_insideCounter+2];
+		d = rotrFixed(m_outsideCounter, 24U) ^ m_R[4*m_insideCounter+3];
+
+		for (unsigned int j=0; j<2; j++)
+		{
+			p = a & 0x7fc;
+			b += Ttab(p);
+			a = rotrFixed(a, 9U);
+
+			p = b & 0x7fc;
+			c += Ttab(p);
+			b = rotrFixed(b, 9U);
+
+			p = c & 0x7fc;
+			d += Ttab(p);
+			c = rotrFixed(c, 9U);
+
+			p = d & 0x7fc;
+			a += Ttab(p);
+			d = rotrFixed(d, 9U);
+		}
+
+		n1 = d, n2 = b, n3 = a, n4 = c;
+
+		p = a & 0x7fc;
+		b += Ttab(p);
+		a = rotrFixed(a, 9U);
+
+		p = b & 0x7fc;
+		c += Ttab(p);
+		b = rotrFixed(b, 9U);
+
+		p = c & 0x7fc;
+		d += Ttab(p);
+		c = rotrFixed(c, 9U);
+
+		p = d & 0x7fc;
+		a += Ttab(p);
+		d = rotrFixed(d, 9U);
+
+		// generate 8192 bits
+		for (unsigned int i=0; i<64; i++)
+		{
+			p = a & 0x7fc;
+			a = rotrFixed(a, 9U);
+			b += Ttab(p);
+			b ^= a;
+
+			q = b & 0x7fc;
+			b = rotrFixed(b, 9U);
+			c ^= Ttab(q);
+			c += b;
+
+			p = (p+c) & 0x7fc;
+			c = rotrFixed(c, 9U);
+			d += Ttab(p);
+			d ^= c;
+
+			q = (q+d) & 0x7fc;
+			d = rotrFixed(d, 9U);
+			a ^= Ttab(q);
+			a += d;
+
+			p = (p+a) & 0x7fc;
+			b ^= Ttab(p);
+			a = rotrFixed(a, 9U);
+
+			q = (q+b) & 0x7fc;
+			c += Ttab(q);
+			b = rotrFixed(b, 9U);
+
+			p = (p+c) & 0x7fc;
+			d ^= Ttab(p);
+			c = rotrFixed(c, 9U);
+
+			q = (q+d) & 0x7fc;
+			d = rotrFixed(d, 9U);
+			a += Ttab(q);
+
+#define SEAL_OUTPUT(x)	\
+	CRYPTOPP_KEYSTREAM_OUTPUT_WORD(x, B::ToEnum(), 0, b + m_S[4*i+0]);\
+	CRYPTOPP_KEYSTREAM_OUTPUT_WORD(x, B::ToEnum(), 1, c ^ m_S[4*i+1]);\
+	CRYPTOPP_KEYSTREAM_OUTPUT_WORD(x, B::ToEnum(), 2, d + m_S[4*i+2]);\
+	CRYPTOPP_KEYSTREAM_OUTPUT_WORD(x, B::ToEnum(), 3, a ^ m_S[4*i+3]);
+
+			CRYPTOPP_KEYSTREAM_OUTPUT_SWITCH(SEAL_OUTPUT, 4*4);
+
+			if (i & 1)
+			{
+				a += n3;
+				b += n4;
+				c ^= n3;
+				d ^= n4;
+			}
+			else
+			{
+				a += n1;
+				b += n2;
+				c ^= n1;
+				d ^= n2;
+			}
+		}
+
+		if (++m_insideCounter == m_iterationsPerCount)
+		{
+			++m_outsideCounter;
+			m_insideCounter = 0;
+		}
+	}
+
+	a = b = c = d = n1 = n2 = n3 = n4 = 0;
+	p = q = 0;
+}
+
+template class SEAL_Policy<BigEndian>;
+template class SEAL_Policy<LittleEndian>;
+
+NAMESPACE_END